--- conflicted
+++ resolved
@@ -20,14 +20,9 @@
     ZarrFormat,
 )
 from zarr.core.config import config
-<<<<<<< HEAD
 from zarr.core.group import AsyncGroup, ConsolidatedMetadata, GroupMetadata
-from zarr.core.metadata import ArrayV2Metadata, ArrayV3Metadata
+from zarr.core.metadata import ArrayMetadataDictT, ArrayV2Metadata, ArrayV3Metadata
 from zarr.errors import NodeTypeValidationError
-=======
-from zarr.core.group import AsyncGroup
-from zarr.core.metadata import ArrayMetadataDictT, ArrayV2Metadata, ArrayV3Metadata
->>>>>>> 439cf831
 from zarr.storage import (
     StoreLike,
     StorePath,
