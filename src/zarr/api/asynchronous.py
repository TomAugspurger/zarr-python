from __future__ import annotations

import asyncio
import warnings
from typing import TYPE_CHECKING, Any, Literal, Union, cast

import numpy as np
import numpy.typing as npt

from zarr.core.array import Array, AsyncArray
from zarr.core.common import JSON, AccessModeLiteral, ChunkCoords, MemoryOrder, ZarrFormat
from zarr.core.config import config
from zarr.core.group import AsyncGroup
from zarr.core.metadata.v2 import ArrayV2Metadata
from zarr.core.metadata.v3 import ArrayV3Metadata
from zarr.store import (
    StoreLike,
    make_store_path,
)

if TYPE_CHECKING:
    from collections.abc import Iterable

    from zarr.abc.codec import Codec
    from zarr.core.buffer import NDArrayLike
    from zarr.core.chunk_key_encodings import ChunkKeyEncoding

__all__ = [
    "consolidate_metadata",
    "copy",
    "copy_all",
    "copy_store",
    "load",
    "open",
    "open_consolidated",
    "save",
    "save_array",
    "save_group",
    "tree",
    "array",
    "group",
    "open_group",
    "create",
    "empty",
    "empty_like",
    "full",
    "full_like",
    "ones",
    "ones_like",
    "open_array",
    "open_like",
    "zeros",
    "zeros_like",
]

# TODO: this type could use some more thought, noqa to avoid "Variable "asynchronous.ArrayLike" is not valid as a type"
ArrayLike = Union[AsyncArray | Array | npt.NDArray[Any]]  # noqa
PathLike = str


def _get_shape_chunks(a: ArrayLike | Any) -> tuple[ChunkCoords | None, ChunkCoords | None]:
    """helper function to get the shape and chunks from an array-like object"""
    shape = None
    chunks = None

    if hasattr(a, "shape") and isinstance(a.shape, tuple):
        shape = a.shape

        if hasattr(a, "chunks") and isinstance(a.chunks, tuple) and (len(a.chunks) == len(a.shape)):
            chunks = a.chunks

        elif hasattr(a, "chunklen"):
            # bcolz carray
            chunks = (a.chunklen,) + a.shape[1:]

    return shape, chunks


def _like_args(a: ArrayLike, kwargs: dict[str, Any]) -> dict[str, Any]:
    """set default values for shape and chunks if they are not present in the array-like object"""

    new = kwargs.copy()

    shape, chunks = _get_shape_chunks(a)
    if shape is not None:
        new["shape"] = shape
    if chunks is not None:
        new["chunks"] = chunks

    if hasattr(a, "dtype"):
        new["dtype"] = a.dtype

    if isinstance(a, AsyncArray):
        new["order"] = a.order
        if isinstance(a.metadata, ArrayV2Metadata):
            new["compressor"] = a.metadata.compressor
            new["filters"] = a.metadata.filters

        if isinstance(a.metadata, ArrayV3Metadata):
            new["codecs"] = a.metadata.codecs
        else:
            raise TypeError(f"Unsupported zarr format: {a.metadata.zarr_format}")
    else:
        # TODO: set default values compressor/codecs
        # to do this, we may need to evaluate if this is a v2 or v3 array
        # new["compressor"] = "default"
        pass

    return new


def _handle_zarr_version_or_format(
    *, zarr_version: ZarrFormat | None, zarr_format: ZarrFormat | None
) -> ZarrFormat | None:
    """handle the deprecated zarr_version kwarg and return zarr_format"""
    if zarr_format is not None and zarr_version is not None and zarr_format != zarr_version:
        raise ValueError(
            f"zarr_format {zarr_format} does not match zarr_version {zarr_version}, please only set one"
        )
    if zarr_version is not None:
        warnings.warn(
            "zarr_version is deprecated, use zarr_format", DeprecationWarning, stacklevel=2
        )
        return zarr_version
    return zarr_format


def _default_zarr_version() -> ZarrFormat:
    """return the default zarr_version"""
    return cast(ZarrFormat, int(config.get("default_zarr_version", 3)))


async def consolidate_metadata(*args: Any, **kwargs: Any) -> AsyncGroup:
    raise NotImplementedError


async def copy(*args: Any, **kwargs: Any) -> tuple[int, int, int]:
    raise NotImplementedError


async def copy_all(*args: Any, **kwargs: Any) -> tuple[int, int, int]:
    raise NotImplementedError


async def copy_store(*args: Any, **kwargs: Any) -> tuple[int, int, int]:
    raise NotImplementedError


async def load(
    *,
    store: StoreLike,
    path: str | None = None,
    zarr_format: ZarrFormat | None = None,
    zarr_version: ZarrFormat | None = None,
) -> NDArrayLike | dict[str, NDArrayLike]:
    """Load data from an array or group into memory.

    Parameters
    ----------
    store : Store or string
        Store or path to directory in file system or name of zip file.
    path : str or None, optional
        The path within the store from which to load.

    Returns
    -------
    out
        If the path contains an array, out will be a numpy array. If the path contains
        a group, out will be a dict-like object where keys are array names and values
        are numpy arrays.

    See Also
    --------
    save, savez

    Notes
    -----
    If loading data from a group of arrays, data will not be immediately loaded into
    memory. Rather, arrays will be loaded into memory as they are requested.
    """
    zarr_format = _handle_zarr_version_or_format(zarr_version=zarr_version, zarr_format=zarr_format)

    obj = await open(store=store, path=path, zarr_format=zarr_format)
    if isinstance(obj, AsyncArray):
        return await obj.getitem(slice(None))
    else:
        raise NotImplementedError("loading groups not yet supported")


async def open(
    *,
    store: StoreLike | None = None,
    mode: AccessModeLiteral | None = None,  # type and value changed
    zarr_version: ZarrFormat | None = None,  # deprecated
    zarr_format: ZarrFormat | None = None,
    path: str | None = None,
    **kwargs: Any,  # TODO: type kwargs as valid args to open_array
) -> AsyncArray | AsyncGroup:
    """Convenience function to open a group or array using file-mode-like semantics.

    Parameters
    ----------
    store : Store or string, optional
        Store or path to directory in file system or name of zip file.
    mode : {'r', 'r+', 'a', 'w', 'w-'}, optional
        Persistence mode: 'r' means read only (must exist); 'r+' means
        read/write (must exist); 'a' means read/write (create if doesn't
        exist); 'w' means create (overwrite if exists); 'w-' means create
        (fail if exists).
    zarr_format : {2, 3, None}, optional
        The zarr format to use when saving.
    path : str or None, optional
        The path within the store to open.
    **kwargs
        Additional parameters are passed through to :func:`zarr.creation.open_array` or
        :func:`zarr.hierarchy.open_group`.

    Returns
    -------
    z : array or group
        Return type depends on what exists in the given store.
    """
    zarr_format = _handle_zarr_version_or_format(zarr_version=zarr_version, zarr_format=zarr_format)
    store_path = await make_store_path(store, mode=mode)

    if path is not None:
        store_path = store_path / path

    try:
        return await open_array(store=store_path, zarr_format=zarr_format, mode=mode, **kwargs)
    except KeyError:
        return await open_group(store=store_path, zarr_format=zarr_format, mode=mode, **kwargs)


async def open_consolidated(*args: Any, **kwargs: Any) -> AsyncGroup:
    raise NotImplementedError


async def save(
    store: StoreLike,
    *args: NDArrayLike,
    zarr_version: ZarrFormat | None = None,  # deprecated
    zarr_format: ZarrFormat | None = None,
    path: str | None = None,
    **kwargs: Any,  # TODO: type kwargs as valid args to save
) -> None:
    """Convenience function to save an array or group of arrays to the local file system.

    Parameters
    ----------
    store : Store or string
        Store or path to directory in file system or name of zip file.
    args : ndarray
        NumPy arrays with data to save.
    zarr_format : {2, 3, None}, optional
        The zarr format to use when saving.
    path : str or None, optional
        The path within the group where the arrays will be saved.
    kwargs
        NumPy arrays with data to save.
    """
    zarr_format = _handle_zarr_version_or_format(zarr_version=zarr_version, zarr_format=zarr_format)

    if len(args) == 0 and len(kwargs) == 0:
        raise ValueError("at least one array must be provided")
    if len(args) == 1 and len(kwargs) == 0:
        await save_array(store, args[0], zarr_format=zarr_format, path=path)
    else:
        await save_group(store, *args, zarr_format=zarr_format, path=path, **kwargs)


async def save_array(
    store: StoreLike,
    arr: NDArrayLike,
    *,
    zarr_version: ZarrFormat | None = None,  # deprecated
    zarr_format: ZarrFormat | None = None,
    path: str | None = None,
    **kwargs: Any,  # TODO: type kwargs as valid args to create
) -> None:
    """Convenience function to save a NumPy array to the local file system, following a
    similar API to the NumPy save() function.

    Parameters
    ----------
    store : Store or string
        Store or path to directory in file system or name of zip file.
    arr : ndarray
        NumPy array with data to save.
    zarr_format : {2, 3, None}, optional
        The zarr format to use when saving.
    path : str or None, optional
        The path within the store where the array will be saved.
    kwargs
        Passed through to :func:`create`, e.g., compressor.
    """
    zarr_format = (
        _handle_zarr_version_or_format(zarr_version=zarr_version, zarr_format=zarr_format)
        or _default_zarr_version()
    )

    store_path = await make_store_path(store, mode="w")
    if path is not None:
        store_path = store_path / path
    new = await AsyncArray.create(
        store_path,
        zarr_format=zarr_format,
        shape=arr.shape,
        dtype=arr.dtype,
        chunks=arr.shape,
        **kwargs,
    )
    await new.setitem(slice(None), arr)


async def save_group(
    store: StoreLike,
    *args: NDArrayLike,
    zarr_version: ZarrFormat | None = None,  # deprecated
    zarr_format: ZarrFormat | None = None,
    path: str | None = None,
    **kwargs: NDArrayLike,
) -> None:
    """Convenience function to save several NumPy arrays to the local file system, following a
    similar API to the NumPy savez()/savez_compressed() functions.

    Parameters
    ----------
    store : Store or string
        Store or path to directory in file system or name of zip file.
    args : ndarray
        NumPy arrays with data to save.
    zarr_format : {2, 3, None}, optional
        The zarr format to use when saving.
    path : str or None, optional
        Path within the store where the group will be saved.
    kwargs
        NumPy arrays with data to save.
    """
    zarr_format = (
        _handle_zarr_version_or_format(zarr_version=zarr_version, zarr_format=zarr_format)
        or _default_zarr_version()
    )

    if len(args) == 0 and len(kwargs) == 0:
        raise ValueError("at least one array must be provided")
    aws = []
    for i, arr in enumerate(args):
        aws.append(save_array(store, arr, zarr_format=zarr_format, path=f"{path}/arr_{i}"))
    for k, arr in kwargs.items():
        _path = f"{path}/{k}" if path is not None else k
        aws.append(save_array(store, arr, zarr_format=zarr_format, path=_path))
    await asyncio.gather(*aws)


async def tree(*args: Any, **kwargs: Any) -> None:
    raise NotImplementedError


async def array(data: npt.ArrayLike, **kwargs: Any) -> AsyncArray:
    """Create an array filled with `data`.

    Parameters
    ----------
    data : array_like
        The data to fill the array with.
    kwargs
        Passed through to :func:`create`.

    Returns
    -------
    array : array
        The new array.
    """

    # ensure data is array-like
    if not hasattr(data, "shape") or not hasattr(data, "dtype"):
        data = np.asanyarray(data)

    # setup dtype
    kw_dtype = kwargs.get("dtype")
    if kw_dtype is None:
        kwargs["dtype"] = data.dtype
    else:
        kwargs["dtype"] = kw_dtype

    # setup shape and chunks
    data_shape, data_chunks = _get_shape_chunks(data)
    kwargs["shape"] = data_shape
    kw_chunks = kwargs.get("chunks")
    if kw_chunks is None:
        kwargs["chunks"] = data_chunks
    else:
        kwargs["chunks"] = kw_chunks

    read_only = kwargs.pop("read_only", False)
    if read_only:
        raise ValueError("read_only=True is no longer supported when creating new arrays")

    # instantiate array
    z = await create(**kwargs)

    # fill with data
    await z.setitem(slice(None), data)

    return z


async def group(
    *,  # Note: this is a change from v2
    store: StoreLike | None = None,
    overwrite: bool = False,
    chunk_store: StoreLike | None = None,  # not used
    cache_attrs: bool | None = None,  # not used, default changed
    synchronizer: Any | None = None,  # not used
    path: str | None = None,
    zarr_version: ZarrFormat | None = None,  # deprecated
    zarr_format: ZarrFormat | None = None,
    meta_array: Any | None = None,  # not used
    attributes: dict[str, JSON] | None = None,
) -> AsyncGroup:
    """Create a group.

    Parameters
    ----------
    store : Store or string, optional
        Store or path to directory in file system.
    overwrite : bool, optional
        If True, delete any pre-existing data in `store` at `path` before
        creating the group.
    chunk_store : Store, optional
        Separate storage for chunks. If not provided, `store` will be used
        for storage of both chunks and metadata.
    cache_attrs : bool, optional
        If True (default), user attributes will be cached for attribute read
        operations. If False, user attributes are reloaded from the store prior
        to all attribute read operations.
    synchronizer : object, optional
        Array synchronizer.
    path : string, optional
        Group path within store.
    meta_array : array-like, optional
        An array instance to use for determining arrays to create and return
        to users. Use `numpy.empty(())` by default.
    zarr_format : {2, 3, None}, optional
        The zarr format to use when saving.

    Returns
    -------
    g : group
        The new group.
    """

    zarr_format = _handle_zarr_version_or_format(zarr_version=zarr_version, zarr_format=zarr_format)

    store_path = await make_store_path(store)
    if path is not None:
        store_path = store_path / path

    if chunk_store is not None:
        warnings.warn("chunk_store is not yet implemented", RuntimeWarning, stacklevel=2)
    if cache_attrs is not None:
        warnings.warn("cache_attrs is not yet implemented", RuntimeWarning, stacklevel=2)
    if synchronizer is not None:
        warnings.warn("synchronizer is not yet implemented", RuntimeWarning, stacklevel=2)
    if meta_array is not None:
        warnings.warn("meta_array is not yet implemented", RuntimeWarning, stacklevel=2)

    if attributes is None:
        attributes = {}

    try:
        return await AsyncGroup.open(store=store_path, zarr_format=zarr_format)
    except (KeyError, FileNotFoundError):
        return await AsyncGroup.from_store(
            store=store_path,
            zarr_format=zarr_format or _default_zarr_version(),
            exists_ok=overwrite,
            attributes=attributes,
        )


async def open_group(
    store: StoreLike | None = None,
<<<<<<< HEAD
    *,  # Note: this is a change from v2
    mode: AccessModeLiteral | None = None,  # not used
=======
    mode: AccessModeLiteral | None = None,
>>>>>>> b1ecdd54
    cache_attrs: bool | None = None,  # not used, default changed
    synchronizer: Any = None,  # not used
    path: str | None = None,
    chunk_store: StoreLike | None = None,  # not used
    storage_options: dict[str, Any] | None = None,  # not used
    zarr_version: ZarrFormat | None = None,  # deprecated
    zarr_format: ZarrFormat | None = None,
    meta_array: Any | None = None,  # not used
    attributes: dict[str, JSON] | None = None,
) -> AsyncGroup:
    """Open a group using file-mode-like semantics.

    Parameters
    ----------
    store : Store, string, or mapping, optional
        Store or path to directory in file system or name of zip file.

        Strings are interpreted as paths on the local file system
        and used as the ``root`` argument to :class:`zarr.store.LocalStore`.

        Dictionaries are used as the ``store_dict`` argument in
        :class:`zarr.store.MemoryStore``.

        By default (``store=None``) a new :class:`zarr.store.MemoryStore`
        is created.

    mode : {'r', 'r+', 'a', 'w', 'w-'}, optional
        Persistence mode: 'r' means read only (must exist); 'r+' means
        read/write (must exist); 'a' means read/write (create if doesn't
        exist); 'w' means create (overwrite if exists); 'w-' means create
        (fail if exists).
    cache_attrs : bool, optional
        If True (default), user attributes will be cached for attribute read
        operations. If False, user attributes are reloaded from the store prior
        to all attribute read operations.
    synchronizer : object, optional
        Array synchronizer.
    path : string, optional
        Group path within store.
    chunk_store : Store or string, optional
        Store or path to directory in file system or name of zip file.
    storage_options : dict
        If using an fsspec URL to create the store, these will be passed to
        the backend implementation. Ignored otherwise.
    meta_array : array-like, optional
        An array instance to use for determining arrays to create and return
        to users. Use `numpy.empty(())` by default.

    Returns
    -------
    g : group
        The new group.
    """

    zarr_format = _handle_zarr_version_or_format(zarr_version=zarr_version, zarr_format=zarr_format)

    if cache_attrs is not None:
        warnings.warn("cache_attrs is not yet implemented", RuntimeWarning, stacklevel=2)
    if synchronizer is not None:
        warnings.warn("synchronizer is not yet implemented", RuntimeWarning, stacklevel=2)
    if meta_array is not None:
        warnings.warn("meta_array is not yet implemented", RuntimeWarning, stacklevel=2)
    if chunk_store is not None:
        warnings.warn("chunk_store is not yet implemented", RuntimeWarning, stacklevel=2)
    if storage_options is not None:
        warnings.warn("storage_options is not yet implemented", RuntimeWarning, stacklevel=2)

    store_path = await make_store_path(store, mode=mode)
    if path is not None:
        store_path = store_path / path

    if attributes is None:
        attributes = {}

    try:
        return await AsyncGroup.open(store_path, zarr_format=zarr_format)
    except (KeyError, FileNotFoundError):
<<<<<<< HEAD
        return await AsyncGroup.from_store(
            store_path, zarr_format=zarr_format, exists_ok=True, attributes=attributes
=======
        return await AsyncGroup.create(
            store_path,
            zarr_format=zarr_format or _default_zarr_version(),
            exists_ok=True,
            attributes=attributes,
>>>>>>> b1ecdd54
        )


async def create(
    shape: ChunkCoords,
    *,  # Note: this is a change from v2
    chunks: ChunkCoords | None = None,  # TODO: v2 allowed chunks=True
    dtype: npt.DTypeLike | None = None,
    compressor: dict[str, JSON] | None = None,  # TODO: default and type change
    fill_value: Any = 0,  # TODO: need type
    order: MemoryOrder | None = None,  # TODO: default change
    store: str | StoreLike | None = None,
    synchronizer: Any | None = None,
    overwrite: bool = False,
    path: PathLike | None = None,
    chunk_store: StoreLike | None = None,
    filters: list[dict[str, JSON]] | None = None,  # TODO: type has changed
    cache_metadata: bool | None = None,
    cache_attrs: bool | None = None,
    read_only: bool | None = None,
    object_codec: Codec | None = None,  # TODO: type has changed
    dimension_separator: Literal[".", "/"] | None = None,
    write_empty_chunks: bool = False,  # TODO: default has changed
    zarr_version: ZarrFormat | None = None,  # deprecated
    zarr_format: ZarrFormat | None = None,
    meta_array: Any | None = None,  # TODO: need type
    attributes: dict[str, JSON] | None = None,
    # v3 only
    chunk_shape: ChunkCoords | None = None,
    chunk_key_encoding: (
        ChunkKeyEncoding
        | tuple[Literal["default"], Literal[".", "/"]]
        | tuple[Literal["v2"], Literal[".", "/"]]
        | None
    ) = None,
    codecs: Iterable[Codec | dict[str, JSON]] | None = None,
    dimension_names: Iterable[str] | None = None,
    **kwargs: Any,
) -> AsyncArray:
    """Create an array.

    Parameters
    ----------
    shape : int or tuple of ints
        Array shape.
    chunks : int or tuple of ints, optional
        Chunk shape. If True, will be guessed from `shape` and `dtype`. If
        False, will be set to `shape`, i.e., single chunk for the whole array.
        If an int, the chunk size in each dimension will be given by the value
        of `chunks`. Default is True.
    dtype : string or dtype, optional
        NumPy dtype.
    compressor : Codec, optional
        Primary compressor.
    fill_value : object
        Default value to use for uninitialized portions of the array.
    order : {'C', 'F'}, optional
        Memory layout to be used within each chunk.
    store : Store or string
        Store or path to directory in file system or name of zip file.
    synchronizer : object, optional
        Array synchronizer.
    overwrite : bool, optional
        If True, delete all pre-existing data in `store` at `path` before
        creating the array.
    path : string, optional
        Path under which array is stored.
    chunk_store : MutableMapping, optional
        Separate storage for chunks. If not provided, `store` will be used
        for storage of both chunks and metadata.
    filters : sequence of Codecs, optional
        Sequence of filters to use to encode chunk data prior to compression.
    cache_metadata : bool, optional
        If True, array configuration metadata will be cached for the
        lifetime of the object. If False, array metadata will be reloaded
        prior to all data access and modification operations (may incur
        overhead depending on storage and data access pattern).
    cache_attrs : bool, optional
        If True (default), user attributes will be cached for attribute read
        operations. If False, user attributes are reloaded from the store prior
        to all attribute read operations.
    read_only : bool, optional
        True if array should be protected against modification.
    object_codec : Codec, optional
        A codec to encode object arrays, only needed if dtype=object.
    dimension_separator : {'.', '/'}, optional
        Separator placed between the dimensions of a chunk.

        .. versionadded:: 2.8

    write_empty_chunks : bool, optional
        If True (default), all chunks will be stored regardless of their
        contents. If False, each chunk is compared to the array's fill value
        prior to storing. If a chunk is uniformly equal to the fill value, then
        that chunk is not be stored, and the store entry for that chunk's key
        is deleted. This setting enables sparser storage, as only chunks with
        non-fill-value data are stored, at the expense of overhead associated
        with checking the data of each chunk.

        .. versionadded:: 2.11

    zarr_format : {2, 3, None}, optional
        The zarr format to use when saving.
    meta_array : array-like, optional
        An array instance to use for determining arrays to create and return
        to users. Use `numpy.empty(())` by default.

        .. versionadded:: 2.13

    Returns
    -------
    z : array
        The array.
    """
    zarr_format = (
        _handle_zarr_version_or_format(zarr_version=zarr_version, zarr_format=zarr_format)
        or _default_zarr_version()
    )

    if zarr_format == 2 and chunks is None:
        chunks = shape
    elif zarr_format == 3 and chunk_shape is None:
        if chunks is not None:
            chunk_shape = chunks
            chunks = None
        else:
            chunk_shape = shape

    if order is not None:
        warnings.warn(
            "order is deprecated, use config `array.order` instead",
            DeprecationWarning,
            stacklevel=2,
        )
    if synchronizer is not None:
        warnings.warn("synchronizer is not yet implemented", RuntimeWarning, stacklevel=2)
    if chunk_store is not None:
        warnings.warn("chunk_store is not yet implemented", RuntimeWarning, stacklevel=2)
    if cache_metadata is not None:
        warnings.warn("cache_metadata is not yet implemented", RuntimeWarning, stacklevel=2)
    if cache_attrs is not None:
        warnings.warn("cache_attrs is not yet implemented", RuntimeWarning, stacklevel=2)
    if object_codec is not None:
        warnings.warn("object_codec is not yet implemented", RuntimeWarning, stacklevel=2)
    if dimension_separator is not None:
        if zarr_format == 3:
            raise ValueError(
                "dimension_separator is not supported for zarr format 3, use chunk_key_encoding instead"
            )
        else:
            warnings.warn(
                "dimension_separator is not yet implemented", RuntimeWarning, stacklevel=2
            )
    if write_empty_chunks:
        warnings.warn("write_empty_chunks is not yet implemented", RuntimeWarning, stacklevel=2)
    if meta_array is not None:
        warnings.warn("meta_array is not yet implemented", RuntimeWarning, stacklevel=2)

    mode = kwargs.pop("mode", cast(AccessModeLiteral, "r" if read_only else "w"))
    store_path = await make_store_path(store, mode=mode)
    if path is not None:
        store_path = store_path / path

    return await AsyncArray.create(
        store_path,
        shape=shape,
        chunks=chunks,
        dtype=dtype,
        compressor=compressor,
        fill_value=fill_value,
        exists_ok=overwrite,  # TODO: name change
        filters=filters,
        dimension_separator=dimension_separator,
        zarr_format=zarr_format,
        chunk_shape=chunk_shape,
        chunk_key_encoding=chunk_key_encoding,
        codecs=codecs,
        dimension_names=dimension_names,
        attributes=attributes,
        **kwargs,
    )


async def empty(shape: ChunkCoords, **kwargs: Any) -> AsyncArray:
    """Create an empty array.

    Parameters
    ----------
    shape : int or tuple of int
        Shape of the empty array.
    **kwargs
        Keyword arguments passed to :func:`zarr.api.asynchronous.create`.

    Notes
    -----
    The contents of an empty Zarr array are not defined. On attempting to
    retrieve data from an empty Zarr array, any values may be returned,
    and these are not guaranteed to be stable from one access to the next.
    """
    return await create(shape=shape, fill_value=None, **kwargs)


async def empty_like(a: ArrayLike, **kwargs: Any) -> AsyncArray:
    """Create an empty array like `a`.

    Parameters
    ----------
    a : array-like
        The array to create an empty array like.
    **kwargs
        Keyword arguments passed to :func:`zarr.api.asynchronous.create`.

    Returns
    -------
    Array
        The new array.
    """
    like_kwargs = _like_args(a, kwargs)
    return await empty(**like_kwargs)


# TODO: add type annotations for fill_value and kwargs
async def full(shape: ChunkCoords, fill_value: Any, **kwargs: Any) -> AsyncArray:
    """Create an array, with `fill_value` being used as the default value for
    uninitialized portions of the array.

    Parameters
    ----------
    shape : int or tuple of int
        Shape of the empty array.
    fill_value : scalar
        Fill value.
    **kwargs
        Keyword arguments passed to :func:`zarr.api.asynchronous.create`.

    Returns
    -------
    Array
        The new array.
    """
    return await create(shape=shape, fill_value=fill_value, **kwargs)


# TODO: add type annotations for kwargs
async def full_like(a: ArrayLike, **kwargs: Any) -> AsyncArray:
    """Create a filled array like `a`.

    Parameters
    ----------
    a : array-like
        The array to create an empty array like.
    **kwargs
        Keyword arguments passed to :func:`zarr.api.asynchronous.create`.

    Returns
    -------
    Array
        The new array.
    """
    like_kwargs = _like_args(a, kwargs)
    if isinstance(a, AsyncArray):
        kwargs.setdefault("fill_value", a.metadata.fill_value)
    return await full(**like_kwargs)


async def ones(shape: ChunkCoords, **kwargs: Any) -> AsyncArray:
    """Create an array, with one being used as the default value for
    uninitialized portions of the array.

    Parameters
    ----------
    shape : int or tuple of int
        Shape of the empty array.
    **kwargs
        Keyword arguments passed to :func:`zarr.api.asynchronous.create`.

    Returns
    -------
    Array
        The new array.
    """
    return await create(shape=shape, fill_value=1, **kwargs)


async def ones_like(a: ArrayLike, **kwargs: Any) -> AsyncArray:
    """Create an array of ones like `a`.

    Parameters
    ----------
    a : array-like
        The array to create an empty array like.
    **kwargs
        Keyword arguments passed to :func:`zarr.api.asynchronous.create`.

    Returns
    -------
    Array
        The new array.
    """
    like_kwargs = _like_args(a, kwargs)
    return await ones(**like_kwargs)


async def open_array(
    *,  # note: this is a change from v2
    store: StoreLike | None = None,
    zarr_version: ZarrFormat | None = None,  # deprecated
    zarr_format: ZarrFormat | None = None,
    path: PathLike | None = None,
    **kwargs: Any,  # TODO: type kwargs as valid args to save
) -> AsyncArray:
    """Open an array using file-mode-like semantics.

    Parameters
    ----------
    store : Store or string
        Store or path to directory in file system or name of zip file.
    zarr_format : {2, 3, None}, optional
        The zarr format to use when saving.
    path : string, optional
        Path in store to array.
    **kwargs
        Any keyword arguments to pass to the array constructor.

    Returns
    -------
    AsyncArray
        The opened array.
    """

    store_path = await make_store_path(store)
    if path is not None:
        store_path = store_path / path

    zarr_format = _handle_zarr_version_or_format(zarr_version=zarr_version, zarr_format=zarr_format)

    try:
        return await AsyncArray.open(store_path, zarr_format=zarr_format)
    except FileNotFoundError:
        if store_path.store.mode.create:
            return await create(
                store=store_path,
                zarr_format=zarr_format or _default_zarr_version(),
                overwrite=store_path.store.mode.overwrite,
                **kwargs,
            )
        raise


async def open_like(a: ArrayLike, path: str, **kwargs: Any) -> AsyncArray:
    """Open a persistent array like `a`.

    Parameters
    ----------
    a : Array
        The shape and data-type of a define these same attributes of the returned array.
    path : str
        The path to the new array.
    **kwargs
        Any keyword arguments to pass to the array constructor.

    Returns
    -------
    AsyncArray
        The opened array.
    """
    like_kwargs = _like_args(a, kwargs)
    if isinstance(a, (AsyncArray | Array)):
        kwargs.setdefault("fill_value", a.metadata.fill_value)
    return await open_array(path=path, **like_kwargs)


async def zeros(shape: ChunkCoords, **kwargs: Any) -> AsyncArray:
    """Create an array, with zero being used as the default value for
    uninitialized portions of the array.

    Parameters
    ----------
    shape : int or tuple of int
        Shape of the empty array.
    **kwargs
        Keyword arguments passed to :func:`zarr.api.asynchronous.create`.

    Returns
    -------
    Array
        The new array.
    """
    return await create(shape=shape, fill_value=0, **kwargs)


async def zeros_like(a: ArrayLike, **kwargs: Any) -> AsyncArray:
    """Create an array of zeros like `a`.

    Parameters
    ----------
    a : array-like
        The array to create an empty array like.
    **kwargs
        Keyword arguments passed to :func:`zarr.api.asynchronous.create`.

    Returns
    -------
    Array
        The new array.
    """
    like_kwargs = _like_args(a, kwargs)
    return await zeros(**like_kwargs)<|MERGE_RESOLUTION|>--- conflicted
+++ resolved
@@ -482,12 +482,8 @@
 
 async def open_group(
     store: StoreLike | None = None,
-<<<<<<< HEAD
     *,  # Note: this is a change from v2
-    mode: AccessModeLiteral | None = None,  # not used
-=======
     mode: AccessModeLiteral | None = None,
->>>>>>> b1ecdd54
     cache_attrs: bool | None = None,  # not used, default changed
     synchronizer: Any = None,  # not used
     path: str | None = None,
@@ -565,16 +561,11 @@
     try:
         return await AsyncGroup.open(store_path, zarr_format=zarr_format)
     except (KeyError, FileNotFoundError):
-<<<<<<< HEAD
         return await AsyncGroup.from_store(
-            store_path, zarr_format=zarr_format, exists_ok=True, attributes=attributes
-=======
-        return await AsyncGroup.create(
             store_path,
             zarr_format=zarr_format or _default_zarr_version(),
             exists_ok=True,
             attributes=attributes,
->>>>>>> b1ecdd54
         )
 
 
