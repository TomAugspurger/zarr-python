from __future__ import annotations

import asyncio
import dataclasses
import warnings
from typing import TYPE_CHECKING, Any, Literal, cast

import numpy as np
import numpy.typing as npt

from zarr.abc.store import Store
from zarr.core.array import Array, AsyncArray, get_array_metadata
from zarr.core.buffer import NDArrayLike
from zarr.core.chunk_key_encodings import ChunkKeyEncoding
from zarr.core.common import (
    JSON,
    AccessModeLiteral,
    ChunkCoords,
    MemoryOrder,
    ZarrFormat,
)
from zarr.core.config import config
<<<<<<< HEAD
from zarr.core.group import AsyncGroup, ConsolidatedMetadata, GroupMetadata
from zarr.core.metadata import ArrayV2Metadata, ArrayV3Metadata
=======
from zarr.core.group import AsyncGroup
from zarr.core.metadata import ArrayMetadataDict, ArrayV2Metadata, ArrayV3Metadata
>>>>>>> 6b11bb8b
from zarr.errors import NodeTypeValidationError
from zarr.storage import (
    StoreLike,
    StorePath,
    make_store_path,
)

if TYPE_CHECKING:
    from collections.abc import Iterable

    from zarr.abc.codec import Codec
    from zarr.core.buffer import NDArrayLike
    from zarr.core.chunk_key_encodings import ChunkKeyEncoding

    # TODO: this type could use some more thought
    ArrayLike = AsyncArray[ArrayV2Metadata] | AsyncArray[ArrayV3Metadata] | Array | npt.NDArray[Any]
    PathLike = str

__all__ = [
    "array",
    "consolidate_metadata",
    "copy",
    "copy_all",
    "copy_store",
    "create",
    "empty",
    "empty_like",
    "full",
    "full_like",
    "group",
    "load",
    "ones",
    "ones_like",
    "open",
    "open_array",
    "open_consolidated",
    "open_group",
    "open_like",
    "save",
    "save_array",
    "save_group",
    "tree",
    "zeros",
    "zeros_like",
]


def _get_shape_chunks(a: ArrayLike | Any) -> tuple[ChunkCoords | None, ChunkCoords | None]:
    """helper function to get the shape and chunks from an array-like object"""
    shape = None
    chunks = None

    if hasattr(a, "shape") and isinstance(a.shape, tuple):
        shape = a.shape

        if hasattr(a, "chunks") and isinstance(a.chunks, tuple) and (len(a.chunks) == len(a.shape)):
            chunks = a.chunks

        elif hasattr(a, "chunklen"):
            # bcolz carray
            chunks = (a.chunklen,) + a.shape[1:]

    return shape, chunks


def _like_args(a: ArrayLike, kwargs: dict[str, Any]) -> dict[str, Any]:
    """set default values for shape and chunks if they are not present in the array-like object"""

    new = kwargs.copy()

    shape, chunks = _get_shape_chunks(a)
    if shape is not None:
        new["shape"] = shape
    if chunks is not None:
        new["chunks"] = chunks

    if hasattr(a, "dtype"):
        new["dtype"] = a.dtype

    if isinstance(a, AsyncArray):
        new["order"] = a.order
        if isinstance(a.metadata, ArrayV2Metadata):
            new["compressor"] = a.metadata.compressor
            new["filters"] = a.metadata.filters
        else:
            # TODO: Remove type: ignore statement when type inference improves.
            # mypy cannot correctly infer the type of a.metadata here for some reason.
            new["codecs"] = a.metadata.codecs  # type: ignore[unreachable]

    else:
        # TODO: set default values compressor/codecs
        # to do this, we may need to evaluate if this is a v2 or v3 array
        # new["compressor"] = "default"
        pass

    return new


def _handle_zarr_version_or_format(
    *, zarr_version: ZarrFormat | None, zarr_format: ZarrFormat | None
) -> ZarrFormat | None:
    """handle the deprecated zarr_version kwarg and return zarr_format"""
    if zarr_format is not None and zarr_version is not None and zarr_format != zarr_version:
        raise ValueError(
            f"zarr_format {zarr_format} does not match zarr_version {zarr_version}, please only set one"
        )
    if zarr_version is not None:
        warnings.warn(
            "zarr_version is deprecated, use zarr_format", DeprecationWarning, stacklevel=2
        )
        return zarr_version
    return zarr_format


def _default_zarr_version() -> ZarrFormat:
    """return the default zarr_version"""
    return cast(ZarrFormat, int(config.get("default_zarr_version", 3)))


async def consolidate_metadata(
    store: StoreLike,
    path: str | None = None,
    zarr_format: ZarrFormat | None = None,
) -> AsyncGroup:
    """
    Consolidate the metadata of all nodes in a hierarchy.

    Upon completion, the metadata of the root node in the Zarr hierarchy will be
    updated to include all the metadata of child nodes.

    Parameters
    ----------
    store: StoreLike
        The store-like object whose metadata you wish to consolidate.
    path: str, optional
        A path to a group in the store to consolidate at. Only children
        below that group will be consolidated.

        By default, the root node is used so all the metadata in the
        store is consolidated.

    Returns
    -------
    group: AsyncGroup
        The group, with the ``consolidated_metadata`` field set to include
        the metadata of each child node.
    """
    store_path = await make_store_path(store)

    if path is not None:
        store_path = store_path / path

    group = await AsyncGroup.open(store_path, zarr_format=zarr_format, use_consolidated=False)
    group.store_path.store._check_writable()

    members_metadata = {k: v.metadata async for k, v in group.members(max_depth=None)}

    # While consolidating, we want to be explicit about when child groups
    # are empty by inserting an empty dict for consolidated_metadata.metadata
    for k, v in members_metadata.items():
        if isinstance(v, GroupMetadata) and v.consolidated_metadata is None:
            v = dataclasses.replace(v, consolidated_metadata=ConsolidatedMetadata(metadata={}))
            members_metadata[k] = v

    ConsolidatedMetadata._flat_to_nested(members_metadata)

    consolidated_metadata = ConsolidatedMetadata(metadata=members_metadata)
    metadata = dataclasses.replace(group.metadata, consolidated_metadata=consolidated_metadata)
    group = dataclasses.replace(
        group,
        metadata=metadata,
    )
    await group._save_metadata()
    return group


async def copy(*args: Any, **kwargs: Any) -> tuple[int, int, int]:
    raise NotImplementedError


async def copy_all(*args: Any, **kwargs: Any) -> tuple[int, int, int]:
    raise NotImplementedError


async def copy_store(*args: Any, **kwargs: Any) -> tuple[int, int, int]:
    raise NotImplementedError


async def load(
    *,
    store: StoreLike,
    path: str | None = None,
    zarr_format: ZarrFormat | None = None,
    zarr_version: ZarrFormat | None = None,
) -> NDArrayLike | dict[str, NDArrayLike]:
    """Load data from an array or group into memory.

    Parameters
    ----------
    store : Store or str
        Store or path to directory in file system or name of zip file.
    path : str or None, optional
        The path within the store from which to load.

    Returns
    -------
    out
        If the path contains an array, out will be a numpy array. If the path contains
        a group, out will be a dict-like object where keys are array names and values
        are numpy arrays.

    See Also
    --------
    save, savez

    Notes
    -----
    If loading data from a group of arrays, data will not be immediately loaded into
    memory. Rather, arrays will be loaded into memory as they are requested.
    """
    zarr_format = _handle_zarr_version_or_format(zarr_version=zarr_version, zarr_format=zarr_format)

    obj = await open(store=store, path=path, zarr_format=zarr_format)
    if isinstance(obj, AsyncArray):
        return await obj.getitem(slice(None))
    else:
        raise NotImplementedError("loading groups not yet supported")


async def open(
    *,
    store: StoreLike | None = None,
    mode: AccessModeLiteral | None = None,  # type and value changed
    zarr_version: ZarrFormat | None = None,  # deprecated
    zarr_format: ZarrFormat | None = None,
    path: str | None = None,
    storage_options: dict[str, Any] | None = None,
    **kwargs: Any,  # TODO: type kwargs as valid args to open_array
) -> AsyncArray[ArrayV2Metadata] | AsyncArray[ArrayV3Metadata] | AsyncGroup:
    """Convenience function to open a group or array using file-mode-like semantics.

    Parameters
    ----------
    store : Store or str, optional
        Store or path to directory in file system or name of zip file.
    mode : {'r', 'r+', 'a', 'w', 'w-'}, optional
        Persistence mode: 'r' means read only (must exist); 'r+' means
        read/write (must exist); 'a' means read/write (create if doesn't
        exist); 'w' means create (overwrite if exists); 'w-' means create
        (fail if exists).
    zarr_format : {2, 3, None}, optional
        The zarr format to use when saving.
    path : str or None, optional
        The path within the store to open.
    storage_options : dict
        If using an fsspec URL to create the store, these will be passed to
        the backend implementation. Ignored otherwise.
    **kwargs
        Additional parameters are passed through to :func:`zarr.creation.open_array` or
        :func:`zarr.hierarchy.open_group`.

    Returns
    -------
    z : array or group
        Return type depends on what exists in the given store.
    """
    zarr_format = _handle_zarr_version_or_format(zarr_version=zarr_version, zarr_format=zarr_format)

    store_path = await make_store_path(store, mode=mode, storage_options=storage_options)

    if path is not None:
        store_path = store_path / path

    if "shape" not in kwargs and mode in {"a", "w", "w-"}:
        try:
            metadata_dict = await get_array_metadata(store_path, zarr_format=zarr_format)
            # TODO: remove this cast when we fix typing for array metadata dicts
            _metadata_dict = cast(ArrayMetadataDict, metadata_dict)
            # for v2, the above would already have raised an exception if not an array
            zarr_format = _metadata_dict["zarr_format"]
            is_v3_array = zarr_format == 3 and _metadata_dict.get("node_type") == "array"
            if is_v3_array or zarr_format == 2:
                return AsyncArray(store_path=store_path, metadata=_metadata_dict)
        except (AssertionError, FileNotFoundError):
            pass
        return await open_group(store=store_path, zarr_format=zarr_format, mode=mode, **kwargs)

    try:
        return await open_array(store=store_path, zarr_format=zarr_format, **kwargs)
    except (KeyError, NodeTypeValidationError):
        # KeyError for a missing key
        # NodeTypeValidationError for failing to parse node metadata as an array when it's
        # actually a group
        return await open_group(store=store_path, zarr_format=zarr_format, **kwargs)


async def open_consolidated(
    *args: Any, use_consolidated: Literal[True] = True, **kwargs: Any
) -> AsyncGroup:
    """
    Alias for :func:`open_group` with ``use_consolidated=True``.
    """
    if use_consolidated is not True:
        raise TypeError(
            "'use_consolidated' must be 'True' in 'open_consolidated'. Use 'open' with "
            "'use_consolidated=False' to bypass consolidated metadata."
        )
    return await open_group(*args, use_consolidated=use_consolidated, **kwargs)


async def save(
    store: StoreLike,
    *args: NDArrayLike,
    zarr_version: ZarrFormat | None = None,  # deprecated
    zarr_format: ZarrFormat | None = None,
    path: str | None = None,
    **kwargs: Any,  # TODO: type kwargs as valid args to save
) -> None:
    """Convenience function to save an array or group of arrays to the local file system.

    Parameters
    ----------
    store : Store or str
        Store or path to directory in file system or name of zip file.
    args : ndarray
        NumPy arrays with data to save.
    zarr_format : {2, 3, None}, optional
        The zarr format to use when saving.
    path : str or None, optional
        The path within the group where the arrays will be saved.
    kwargs
        NumPy arrays with data to save.
    """
    zarr_format = _handle_zarr_version_or_format(zarr_version=zarr_version, zarr_format=zarr_format)

    if len(args) == 0 and len(kwargs) == 0:
        raise ValueError("at least one array must be provided")
    if len(args) == 1 and len(kwargs) == 0:
        await save_array(store, args[0], zarr_format=zarr_format, path=path)
    else:
        await save_group(store, *args, zarr_format=zarr_format, path=path, **kwargs)


async def save_array(
    store: StoreLike,
    arr: NDArrayLike,
    *,
    zarr_version: ZarrFormat | None = None,  # deprecated
    zarr_format: ZarrFormat | None = None,
    path: str | None = None,
    storage_options: dict[str, Any] | None = None,
    **kwargs: Any,  # TODO: type kwargs as valid args to create
) -> None:
    """Convenience function to save a NumPy array to the local file system, following a
    similar API to the NumPy save() function.

    Parameters
    ----------
    store : Store or str
        Store or path to directory in file system or name of zip file.
    arr : ndarray
        NumPy array with data to save.
    zarr_format : {2, 3, None}, optional
        The zarr format to use when saving.
    path : str or None, optional
        The path within the store where the array will be saved.
    storage_options : dict
        If using an fsspec URL to create the store, these will be passed to
        the backend implementation. Ignored otherwise.
    kwargs
        Passed through to :func:`create`, e.g., compressor.
    """
    zarr_format = (
        _handle_zarr_version_or_format(zarr_version=zarr_version, zarr_format=zarr_format)
        or _default_zarr_version()
    )

    mode = kwargs.pop("mode", None)
    store_path = await make_store_path(store, mode=mode, storage_options=storage_options)
    if path is not None:
        store_path = store_path / path
    new = await AsyncArray.create(
        store_path,
        zarr_format=zarr_format,
        shape=arr.shape,
        dtype=arr.dtype,
        chunks=arr.shape,
        **kwargs,
    )
    await new.setitem(slice(None), arr)


async def save_group(
    store: StoreLike,
    *args: NDArrayLike,
    zarr_version: ZarrFormat | None = None,  # deprecated
    zarr_format: ZarrFormat | None = None,
    path: str | None = None,
    storage_options: dict[str, Any] | None = None,
    **kwargs: NDArrayLike,
) -> None:
    """Convenience function to save several NumPy arrays to the local file system, following a
    similar API to the NumPy savez()/savez_compressed() functions.

    Parameters
    ----------
    store : Store or str
        Store or path to directory in file system or name of zip file.
    args : ndarray
        NumPy arrays with data to save.
    zarr_format : {2, 3, None}, optional
        The zarr format to use when saving.
    path : str or None, optional
        Path within the store where the group will be saved.
    storage_options : dict
        If using an fsspec URL to create the store, these will be passed to
        the backend implementation. Ignored otherwise.
    kwargs
        NumPy arrays with data to save.
    """
    zarr_format = (
        _handle_zarr_version_or_format(
            zarr_version=zarr_version,
            zarr_format=zarr_format,
        )
        or _default_zarr_version()
    )

    if len(args) == 0 and len(kwargs) == 0:
        raise ValueError("at least one array must be provided")
    aws = []
    for i, arr in enumerate(args):
        aws.append(
            save_array(
                store,
                arr,
                zarr_format=zarr_format,
                path=f"{path}/arr_{i}",
                storage_options=storage_options,
            )
        )
    for k, arr in kwargs.items():
        _path = f"{path}/{k}" if path is not None else k
        aws.append(
            save_array(
                store, arr, zarr_format=zarr_format, path=_path, storage_options=storage_options
            )
        )
    await asyncio.gather(*aws)


async def tree(*args: Any, **kwargs: Any) -> None:
    raise NotImplementedError


async def array(
    data: npt.ArrayLike, **kwargs: Any
) -> AsyncArray[ArrayV2Metadata] | AsyncArray[ArrayV3Metadata]:
    """Create an array filled with `data`.

    Parameters
    ----------
    data : array_like
        The data to fill the array with.
    kwargs
        Passed through to :func:`create`.

    Returns
    -------
    array : array
        The new array.
    """

    # ensure data is array-like
    if not hasattr(data, "shape") or not hasattr(data, "dtype"):
        data = np.asanyarray(data)

    # setup dtype
    kw_dtype = kwargs.get("dtype")
    if kw_dtype is None:
        kwargs["dtype"] = data.dtype
    else:
        kwargs["dtype"] = kw_dtype

    # setup shape and chunks
    data_shape, data_chunks = _get_shape_chunks(data)
    kwargs["shape"] = data_shape
    kw_chunks = kwargs.get("chunks")
    if kw_chunks is None:
        kwargs["chunks"] = data_chunks
    else:
        kwargs["chunks"] = kw_chunks

    read_only = kwargs.pop("read_only", False)
    if read_only:
        raise ValueError("read_only=True is no longer supported when creating new arrays")

    # instantiate array
    z = await create(**kwargs)

    # fill with data
    await z.setitem(slice(None), data)

    return z


async def group(
    *,  # Note: this is a change from v2
    store: StoreLike | None = None,
    overwrite: bool = False,
    chunk_store: StoreLike | None = None,  # not used
    cache_attrs: bool | None = None,  # not used, default changed
    synchronizer: Any | None = None,  # not used
    path: str | None = None,
    zarr_version: ZarrFormat | None = None,  # deprecated
    zarr_format: ZarrFormat | None = None,
    meta_array: Any | None = None,  # not used
    attributes: dict[str, JSON] | None = None,
    storage_options: dict[str, Any] | None = None,
) -> AsyncGroup:
    """Create a group.

    Parameters
    ----------
    store : Store or str, optional
        Store or path to directory in file system.
    overwrite : bool, optional
        If True, delete any pre-existing data in `store` at `path` before
        creating the group.
    chunk_store : Store, optional
        Separate storage for chunks. If not provided, `store` will be used
        for storage of both chunks and metadata.
    cache_attrs : bool, optional
        If True (default), user attributes will be cached for attribute read
        operations. If False, user attributes are reloaded from the store prior
        to all attribute read operations.
    synchronizer : object, optional
        Array synchronizer.
    path : str, optional
        Group path within store.
    meta_array : array-like, optional
        An array instance to use for determining arrays to create and return
        to users. Use `numpy.empty(())` by default.
    zarr_format : {2, 3, None}, optional
        The zarr format to use when saving.
    storage_options : dict
        If using an fsspec URL to create the store, these will be passed to
        the backend implementation. Ignored otherwise.

    Returns
    -------
    g : group
        The new group.
    """

    zarr_format = _handle_zarr_version_or_format(zarr_version=zarr_version, zarr_format=zarr_format)

    mode = None if isinstance(store, Store) else cast(AccessModeLiteral, "a")

    store_path = await make_store_path(store, mode=mode, storage_options=storage_options)
    if path is not None:
        store_path = store_path / path

    if chunk_store is not None:
        warnings.warn("chunk_store is not yet implemented", RuntimeWarning, stacklevel=2)
    if cache_attrs is not None:
        warnings.warn("cache_attrs is not yet implemented", RuntimeWarning, stacklevel=2)
    if synchronizer is not None:
        warnings.warn("synchronizer is not yet implemented", RuntimeWarning, stacklevel=2)
    if meta_array is not None:
        warnings.warn("meta_array is not yet implemented", RuntimeWarning, stacklevel=2)

    if attributes is None:
        attributes = {}

    try:
        return await AsyncGroup.open(store=store_path, zarr_format=zarr_format)
    except (KeyError, FileNotFoundError):
        return await AsyncGroup.from_store(
            store=store_path,
            zarr_format=zarr_format or _default_zarr_version(),
            exists_ok=overwrite,
            attributes=attributes,
        )


async def open_group(
    store: StoreLike | None = None,
    *,  # Note: this is a change from v2
    mode: AccessModeLiteral | None = None,
    cache_attrs: bool | None = None,  # not used, default changed
    synchronizer: Any = None,  # not used
    path: str | None = None,
    chunk_store: StoreLike | None = None,  # not used
    storage_options: dict[str, Any] | None = None,
    zarr_version: ZarrFormat | None = None,  # deprecated
    zarr_format: ZarrFormat | None = None,
    meta_array: Any | None = None,  # not used
    attributes: dict[str, JSON] | None = None,
    use_consolidated: bool | str | None = None,
) -> AsyncGroup:
    """Open a group using file-mode-like semantics.

    Parameters
    ----------
    store : Store, str, or mapping, optional
        Store or path to directory in file system or name of zip file.

        Strings are interpreted as paths on the local file system
        and used as the ``root`` argument to :class:`zarr.store.LocalStore`.

        Dictionaries are used as the ``store_dict`` argument in
        :class:`zarr.store.MemoryStore``.

        By default (``store=None``) a new :class:`zarr.store.MemoryStore`
        is created.

    mode : {'r', 'r+', 'a', 'w', 'w-'}, optional
        Persistence mode: 'r' means read only (must exist); 'r+' means
        read/write (must exist); 'a' means read/write (create if doesn't
        exist); 'w' means create (overwrite if exists); 'w-' means create
        (fail if exists).
    cache_attrs : bool, optional
        If True (default), user attributes will be cached for attribute read
        operations. If False, user attributes are reloaded from the store prior
        to all attribute read operations.
    synchronizer : object, optional
        Array synchronizer.
    path : str, optional
        Group path within store.
    chunk_store : Store or str, optional
        Store or path to directory in file system or name of zip file.
    storage_options : dict
        If using an fsspec URL to create the store, these will be passed to
        the backend implementation. Ignored otherwise.
    meta_array : array-like, optional
        An array instance to use for determining arrays to create and return
        to users. Use `numpy.empty(())` by default.
    attributes : dict
        A dictionary of JSON-serializable values with user-defined attributes.
        use_consolidated : bool or str, default None
        Whether to use consolidated metadata.

        By default, consolidated metadata is used if it's present in the
        store (in the ``zarr.json`` for Zarr v3 and in the ``.zmetadata`` file
        for Zarr v2).

        To explicitly require consolidated metadata, set ``use_consolidated=True``,
        which will raise an exception if consolidated metadata is not found.

        To explicitly *not* use consolidated metadata, set ``use_consolidated=False``,
        which will fall back to using the regular, non consolidated metadata.

        Zarr v2 allowed configuring the key storing the consolidated metadata
        (``.zmetadata`` by default). Specify the custom key as ``use_consolidated``
        to load consolidated metadata from a non-default key.

    Returns
    -------
    g : group
        The new group.
    """

    zarr_format = _handle_zarr_version_or_format(zarr_version=zarr_version, zarr_format=zarr_format)

    if cache_attrs is not None:
        warnings.warn("cache_attrs is not yet implemented", RuntimeWarning, stacklevel=2)
    if synchronizer is not None:
        warnings.warn("synchronizer is not yet implemented", RuntimeWarning, stacklevel=2)
    if meta_array is not None:
        warnings.warn("meta_array is not yet implemented", RuntimeWarning, stacklevel=2)
    if chunk_store is not None:
        warnings.warn("chunk_store is not yet implemented", RuntimeWarning, stacklevel=2)

    store_path = await make_store_path(store, mode=mode, storage_options=storage_options)
    if path is not None:
        store_path = store_path / path

    if attributes is None:
        attributes = {}

    try:
        return await AsyncGroup.open(
            store_path, zarr_format=zarr_format, use_consolidated=use_consolidated
        )
    except (KeyError, FileNotFoundError):
        return await AsyncGroup.from_store(
            store_path,
            zarr_format=zarr_format or _default_zarr_version(),
            exists_ok=True,
            attributes=attributes,
        )


async def create(
    shape: ChunkCoords,
    *,  # Note: this is a change from v2
    chunks: ChunkCoords | None = None,  # TODO: v2 allowed chunks=True
    dtype: npt.DTypeLike | None = None,
    compressor: dict[str, JSON] | None = None,  # TODO: default and type change
    fill_value: Any | None = 0,  # TODO: need type
    order: MemoryOrder | None = None,  # TODO: default change
    store: str | StoreLike | None = None,
    synchronizer: Any | None = None,
    overwrite: bool = False,
    path: PathLike | None = None,
    chunk_store: StoreLike | None = None,
    filters: list[dict[str, JSON]] | None = None,  # TODO: type has changed
    cache_metadata: bool | None = None,
    cache_attrs: bool | None = None,
    read_only: bool | None = None,
    object_codec: Codec | None = None,  # TODO: type has changed
    dimension_separator: Literal[".", "/"] | None = None,
    write_empty_chunks: bool = False,  # TODO: default has changed
    zarr_version: ZarrFormat | None = None,  # deprecated
    zarr_format: ZarrFormat | None = None,
    meta_array: Any | None = None,  # TODO: need type
    attributes: dict[str, JSON] | None = None,
    # v3 only
    chunk_shape: ChunkCoords | None = None,
    chunk_key_encoding: (
        ChunkKeyEncoding
        | tuple[Literal["default"], Literal[".", "/"]]
        | tuple[Literal["v2"], Literal[".", "/"]]
        | None
    ) = None,
    codecs: Iterable[Codec | dict[str, JSON]] | None = None,
    dimension_names: Iterable[str] | None = None,
    storage_options: dict[str, Any] | None = None,
    **kwargs: Any,
) -> AsyncArray[ArrayV2Metadata] | AsyncArray[ArrayV3Metadata]:
    """Create an array.

    Parameters
    ----------
    shape : int or tuple of ints
        Array shape.
    chunks : int or tuple of ints, optional
        Chunk shape. If True, will be guessed from `shape` and `dtype`. If
        False, will be set to `shape`, i.e., single chunk for the whole array.
        If an int, the chunk size in each dimension will be given by the value
        of `chunks`. Default is True.
    dtype : str or dtype, optional
        NumPy dtype.
    compressor : Codec, optional
        Primary compressor.
    fill_value : object
        Default value to use for uninitialized portions of the array.
    order : {'C', 'F'}, optional
        Memory layout to be used within each chunk.
    store : Store or str
        Store or path to directory in file system or name of zip file.
    synchronizer : object, optional
        Array synchronizer.
    overwrite : bool, optional
        If True, delete all pre-existing data in `store` at `path` before
        creating the array.
    path : str, optional
        Path under which array is stored.
    chunk_store : MutableMapping, optional
        Separate storage for chunks. If not provided, `store` will be used
        for storage of both chunks and metadata.
    filters : sequence of Codecs, optional
        Sequence of filters to use to encode chunk data prior to compression.
    cache_metadata : bool, optional
        If True, array configuration metadata will be cached for the
        lifetime of the object. If False, array metadata will be reloaded
        prior to all data access and modification operations (may incur
        overhead depending on storage and data access pattern).
    cache_attrs : bool, optional
        If True (default), user attributes will be cached for attribute read
        operations. If False, user attributes are reloaded from the store prior
        to all attribute read operations.
    read_only : bool, optional
        True if array should be protected against modification.
    object_codec : Codec, optional
        A codec to encode object arrays, only needed if dtype=object.
    dimension_separator : {'.', '/'}, optional
        Separator placed between the dimensions of a chunk.

        .. versionadded:: 2.8

    write_empty_chunks : bool, optional
        If True (default), all chunks will be stored regardless of their
        contents. If False, each chunk is compared to the array's fill value
        prior to storing. If a chunk is uniformly equal to the fill value, then
        that chunk is not be stored, and the store entry for that chunk's key
        is deleted. This setting enables sparser storage, as only chunks with
        non-fill-value data are stored, at the expense of overhead associated
        with checking the data of each chunk.

        .. versionadded:: 2.11

    zarr_format : {2, 3, None}, optional
        The zarr format to use when saving.
    meta_array : array-like, optional
        An array instance to use for determining arrays to create and return
        to users. Use `numpy.empty(())` by default.

        .. versionadded:: 2.13
    storage_options : dict
        If using an fsspec URL to create the store, these will be passed to
        the backend implementation. Ignored otherwise.

    Returns
    -------
    z : array
        The array.
    """
    zarr_format = (
        _handle_zarr_version_or_format(zarr_version=zarr_version, zarr_format=zarr_format)
        or _default_zarr_version()
    )

    if zarr_format == 2 and chunks is None:
        chunks = shape
    elif zarr_format == 3 and chunk_shape is None:
        if chunks is not None:
            chunk_shape = chunks
            chunks = None
        else:
            chunk_shape = shape

    if order is not None:
        warnings.warn(
            "order is deprecated, use config `array.order` instead",
            DeprecationWarning,
            stacklevel=2,
        )
    if synchronizer is not None:
        warnings.warn("synchronizer is not yet implemented", RuntimeWarning, stacklevel=2)
    if chunk_store is not None:
        warnings.warn("chunk_store is not yet implemented", RuntimeWarning, stacklevel=2)
    if cache_metadata is not None:
        warnings.warn("cache_metadata is not yet implemented", RuntimeWarning, stacklevel=2)
    if cache_attrs is not None:
        warnings.warn("cache_attrs is not yet implemented", RuntimeWarning, stacklevel=2)
    if object_codec is not None:
        warnings.warn("object_codec is not yet implemented", RuntimeWarning, stacklevel=2)
    if dimension_separator is not None:
        if zarr_format == 3:
            raise ValueError(
                "dimension_separator is not supported for zarr format 3, use chunk_key_encoding instead"
            )
        else:
            warnings.warn(
                "dimension_separator is not yet implemented",
                RuntimeWarning,
                stacklevel=2,
            )
    if write_empty_chunks:
        warnings.warn("write_empty_chunks is not yet implemented", RuntimeWarning, stacklevel=2)
    if meta_array is not None:
        warnings.warn("meta_array is not yet implemented", RuntimeWarning, stacklevel=2)

    mode = kwargs.pop("mode", None)
    if mode is None:
        if not isinstance(store, Store | StorePath):
            mode = "a"

    store_path = await make_store_path(store, mode=mode, storage_options=storage_options)
    if path is not None:
        store_path = store_path / path

    return await AsyncArray.create(
        store_path,
        shape=shape,
        chunks=chunks,
        dtype=dtype,
        compressor=compressor,
        fill_value=fill_value,
        exists_ok=overwrite,  # TODO: name change
        filters=filters,
        dimension_separator=dimension_separator,
        zarr_format=zarr_format,
        chunk_shape=chunk_shape,
        chunk_key_encoding=chunk_key_encoding,
        codecs=codecs,
        dimension_names=dimension_names,
        attributes=attributes,
        **kwargs,
    )


async def empty(
    shape: ChunkCoords, **kwargs: Any
) -> AsyncArray[ArrayV2Metadata] | AsyncArray[ArrayV3Metadata]:
    """Create an empty array.

    Parameters
    ----------
    shape : int or tuple of int
        Shape of the empty array.
    **kwargs
        Keyword arguments passed to :func:`zarr.api.asynchronous.create`.

    Notes
    -----
    The contents of an empty Zarr array are not defined. On attempting to
    retrieve data from an empty Zarr array, any values may be returned,
    and these are not guaranteed to be stable from one access to the next.
    """
    return await create(shape=shape, fill_value=None, **kwargs)


async def empty_like(
    a: ArrayLike, **kwargs: Any
) -> AsyncArray[ArrayV2Metadata] | AsyncArray[ArrayV3Metadata]:
    """Create an empty array like `a`.

    Parameters
    ----------
    a : array-like
        The array to create an empty array like.
    **kwargs
        Keyword arguments passed to :func:`zarr.api.asynchronous.create`.

    Returns
    -------
    Array
        The new array.
    """
    like_kwargs = _like_args(a, kwargs)
    return await empty(**like_kwargs)


# TODO: add type annotations for fill_value and kwargs
async def full(
    shape: ChunkCoords, fill_value: Any, **kwargs: Any
) -> AsyncArray[ArrayV2Metadata] | AsyncArray[ArrayV3Metadata]:
    """Create an array, with `fill_value` being used as the default value for
    uninitialized portions of the array.

    Parameters
    ----------
    shape : int or tuple of int
        Shape of the empty array.
    fill_value : scalar
        Fill value.
    **kwargs
        Keyword arguments passed to :func:`zarr.api.asynchronous.create`.

    Returns
    -------
    Array
        The new array.
    """
    return await create(shape=shape, fill_value=fill_value, **kwargs)


# TODO: add type annotations for kwargs
async def full_like(
    a: ArrayLike, **kwargs: Any
) -> AsyncArray[ArrayV2Metadata] | AsyncArray[ArrayV3Metadata]:
    """Create a filled array like `a`.

    Parameters
    ----------
    a : array-like
        The array to create an empty array like.
    **kwargs
        Keyword arguments passed to :func:`zarr.api.asynchronous.create`.

    Returns
    -------
    Array
        The new array.
    """
    like_kwargs = _like_args(a, kwargs)
    if isinstance(a, AsyncArray):
        like_kwargs.setdefault("fill_value", a.metadata.fill_value)
    return await full(**like_kwargs)


async def ones(
    shape: ChunkCoords, **kwargs: Any
) -> AsyncArray[ArrayV2Metadata] | AsyncArray[ArrayV3Metadata]:
    """Create an array, with one being used as the default value for
    uninitialized portions of the array.

    Parameters
    ----------
    shape : int or tuple of int
        Shape of the empty array.
    **kwargs
        Keyword arguments passed to :func:`zarr.api.asynchronous.create`.

    Returns
    -------
    Array
        The new array.
    """
    return await create(shape=shape, fill_value=1, **kwargs)


async def ones_like(
    a: ArrayLike, **kwargs: Any
) -> AsyncArray[ArrayV2Metadata] | AsyncArray[ArrayV3Metadata]:
    """Create an array of ones like `a`.

    Parameters
    ----------
    a : array-like
        The array to create an empty array like.
    **kwargs
        Keyword arguments passed to :func:`zarr.api.asynchronous.create`.

    Returns
    -------
    Array
        The new array.
    """
    like_kwargs = _like_args(a, kwargs)
    return await ones(**like_kwargs)


async def open_array(
    *,  # note: this is a change from v2
    store: StoreLike | None = None,
    zarr_version: ZarrFormat | None = None,  # deprecated
    zarr_format: ZarrFormat | None = None,
    path: PathLike | None = None,
    storage_options: dict[str, Any] | None = None,
    **kwargs: Any,  # TODO: type kwargs as valid args to save
) -> AsyncArray[ArrayV2Metadata] | AsyncArray[ArrayV3Metadata]:
    """Open an array using file-mode-like semantics.

    Parameters
    ----------
    store : Store or str
        Store or path to directory in file system or name of zip file.
    zarr_format : {2, 3, None}, optional
        The zarr format to use when saving.
    path : str, optional
        Path in store to array.
    storage_options : dict
        If using an fsspec URL to create the store, these will be passed to
        the backend implementation. Ignored otherwise.
    **kwargs
        Any keyword arguments to pass to the array constructor.

    Returns
    -------
    AsyncArray
        The opened array.
    """

    mode = kwargs.pop("mode", None)
    store_path = await make_store_path(store, mode=mode)
    if path is not None:
        store_path = store_path / path

    zarr_format = _handle_zarr_version_or_format(zarr_version=zarr_version, zarr_format=zarr_format)

    try:
        return await AsyncArray.open(store_path, zarr_format=zarr_format)
    except FileNotFoundError:
        if store_path.store.mode.create:
            return await create(
                store=store_path,
                zarr_format=zarr_format or _default_zarr_version(),
                overwrite=store_path.store.mode.overwrite,
                **kwargs,
            )
        raise


async def open_like(
    a: ArrayLike, path: str, **kwargs: Any
) -> AsyncArray[ArrayV3Metadata] | AsyncArray[ArrayV2Metadata]:
    """Open a persistent array like `a`.

    Parameters
    ----------
    a : Array
        The shape and data-type of a define these same attributes of the returned array.
    path : str
        The path to the new array.
    **kwargs
        Any keyword arguments to pass to the array constructor.

    Returns
    -------
    AsyncArray
        The opened array.
    """
    like_kwargs = _like_args(a, kwargs)
    if isinstance(a, (AsyncArray | Array)):
        kwargs.setdefault("fill_value", a.metadata.fill_value)
    return await open_array(path=path, **like_kwargs)


async def zeros(
    shape: ChunkCoords, **kwargs: Any
) -> AsyncArray[ArrayV2Metadata] | AsyncArray[ArrayV3Metadata]:
    """Create an array, with zero being used as the default value for
    uninitialized portions of the array.

    Parameters
    ----------
    shape : int or tuple of int
        Shape of the empty array.
    **kwargs
        Keyword arguments passed to :func:`zarr.api.asynchronous.create`.

    Returns
    -------
    Array
        The new array.
    """
    return await create(shape=shape, fill_value=0, **kwargs)


async def zeros_like(
    a: ArrayLike, **kwargs: Any
) -> AsyncArray[ArrayV2Metadata] | AsyncArray[ArrayV3Metadata]:
    """Create an array of zeros like `a`.

    Parameters
    ----------
    a : array-like
        The array to create an empty array like.
    **kwargs
        Keyword arguments passed to :func:`zarr.api.asynchronous.create`.

    Returns
    -------
    Array
        The new array.
    """
    like_kwargs = _like_args(a, kwargs)
    return await zeros(**like_kwargs)<|MERGE_RESOLUTION|>--- conflicted
+++ resolved
@@ -20,13 +20,8 @@
     ZarrFormat,
 )
 from zarr.core.config import config
-<<<<<<< HEAD
 from zarr.core.group import AsyncGroup, ConsolidatedMetadata, GroupMetadata
-from zarr.core.metadata import ArrayV2Metadata, ArrayV3Metadata
-=======
-from zarr.core.group import AsyncGroup
 from zarr.core.metadata import ArrayMetadataDict, ArrayV2Metadata, ArrayV3Metadata
->>>>>>> 6b11bb8b
 from zarr.errors import NodeTypeValidationError
 from zarr.storage import (
     StoreLike,
