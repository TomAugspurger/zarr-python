--- conflicted
+++ resolved
@@ -20,16 +20,9 @@
     ZarrFormat,
 )
 from zarr.core.config import config
-<<<<<<< HEAD
 from zarr.core.group import AsyncGroup, ConsolidatedMetadata, GroupMetadata
 from zarr.core.metadata import ArrayV2Metadata, ArrayV3Metadata
-from zarr.store import (
-=======
-from zarr.core.group import AsyncGroup
-from zarr.core.metadata.v2 import ArrayV2Metadata
-from zarr.core.metadata.v3 import ArrayV3Metadata
 from zarr.storage import (
->>>>>>> f3a2e0ad
     StoreLike,
     StorePath,
     make_store_path,
