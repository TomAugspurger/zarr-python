from __future__ import annotations

from collections.abc import Iterable, Mapping, MutableMapping
from dataclasses import dataclass, field, replace
from enum import Enum
from functools import lru_cache
from operator import itemgetter
from typing import TYPE_CHECKING, Any, NamedTuple, cast

import numpy as np
import numpy.typing as npt

from zarr.abc.codec import (
    ArrayBytesCodec,
    ArrayBytesCodecPartialDecodeMixin,
    ArrayBytesCodecPartialEncodeMixin,
    Codec,
    CodecPipeline,
)
from zarr.abc.store import ByteGetter, ByteSetter
from zarr.codecs.bytes import BytesCodec
from zarr.codecs.crc32c_ import Crc32cCodec
from zarr.core.array_spec import ArraySpec
from zarr.core.buffer import (
    Buffer,
    BufferPrototype,
    NDBuffer,
    default_buffer_prototype,
    numpy_buffer_prototype,
)
from zarr.core.chunk_grids import ChunkGrid, RegularChunkGrid
from zarr.core.common import (
    ChunkCoords,
    ChunkCoordsLike,
    parse_enum,
    parse_named_configuration,
    parse_shapelike,
    product,
)
from zarr.core.indexing import (
    BasicIndexer,
    SelectorTuple,
    c_order_iter,
    get_indexer,
    morton_order_iter,
)
from zarr.core.metadata import parse_codecs
from zarr.registry import get_ndbuffer_class, get_pipeline_class, register_codec

if TYPE_CHECKING:
    from collections.abc import Awaitable, Callable, Iterator

    from typing_extensions import Self

    from zarr.core.common import JSON

MAX_UINT_64 = 2**64 - 1
ShardMapping = Mapping[ChunkCoords, Buffer]
ShardMutableMapping = MutableMapping[ChunkCoords, Buffer]


class ShardingCodecIndexLocation(Enum):
    start = "start"
    end = "end"


def parse_index_location(data: JSON) -> ShardingCodecIndexLocation:
    return parse_enum(data, ShardingCodecIndexLocation)


@dataclass(frozen=True)
class _ShardingByteGetter(ByteGetter):
    shard_dict: ShardMapping
    chunk_coords: ChunkCoords

    async def get(
        self, prototype: BufferPrototype, byte_range: tuple[int, int | None] | None = None
    ) -> Buffer | None:
        assert byte_range is None, "byte_range is not supported within shards"
        assert (
            prototype == default_buffer_prototype()
        ), f"prototype is not supported within shards currently. diff: {prototype} != {default_buffer_prototype()}"
        return self.shard_dict.get(self.chunk_coords)


@dataclass(frozen=True)
class _ShardingByteSetter(_ShardingByteGetter, ByteSetter):
    shard_dict: ShardMutableMapping

    async def set(self, value: Buffer, byte_range: tuple[int, int] | None = None) -> None:
        assert byte_range is None, "byte_range is not supported within shards"
        self.shard_dict[self.chunk_coords] = value

    async def delete(self) -> None:
        del self.shard_dict[self.chunk_coords]


class _ShardIndex(NamedTuple):
    # dtype uint64, shape (chunks_per_shard_0, chunks_per_shard_1, ..., 2)
    offsets_and_lengths: npt.NDArray[np.uint64]

    @property
    def chunks_per_shard(self) -> ChunkCoords:
<<<<<<< HEAD
        result = tuple(self.offsets_and_lengths[:-1])
=======
        result = tuple(self.offsets_and_lengths.shape[0:-1])
>>>>>>> 60b4f579
        # The cast is required until https://github.com/numpy/numpy/pull/27211 is merged
        return cast(ChunkCoords, result)

    def _localize_chunk(self, chunk_coords: ChunkCoords) -> ChunkCoords:
        return tuple(
            chunk_i % shard_i
            for chunk_i, shard_i in zip(chunk_coords, self.offsets_and_lengths.shape, strict=False)
        )

    def is_all_empty(self) -> bool:
        return bool(np.array_equiv(self.offsets_and_lengths, MAX_UINT_64))

    def get_full_chunk_map(self) -> npt.NDArray[np.bool_]:
        return np.not_equal(self.offsets_and_lengths[..., 0], MAX_UINT_64)

    def get_chunk_slice(self, chunk_coords: ChunkCoords) -> tuple[int, int] | None:
        localized_chunk = self._localize_chunk(chunk_coords)
        chunk_start, chunk_len = self.offsets_and_lengths[localized_chunk]
        if (chunk_start, chunk_len) == (MAX_UINT_64, MAX_UINT_64):
            return None
        else:
            return (int(chunk_start), int(chunk_start) + int(chunk_len))

    def set_chunk_slice(self, chunk_coords: ChunkCoords, chunk_slice: slice | None) -> None:
        localized_chunk = self._localize_chunk(chunk_coords)
        if chunk_slice is None:
            self.offsets_and_lengths[localized_chunk] = (MAX_UINT_64, MAX_UINT_64)
        else:
            self.offsets_and_lengths[localized_chunk] = (
                chunk_slice.start,
                chunk_slice.stop - chunk_slice.start,
            )

    def is_dense(self, chunk_byte_length: int) -> bool:
        sorted_offsets_and_lengths = sorted(
            [
                (offset, length)
                for offset, length in self.offsets_and_lengths
                if offset != MAX_UINT_64
            ],
            key=itemgetter(0),
        )

        # Are all non-empty offsets unique?
        if len(
            set(offset for offset, _ in sorted_offsets_and_lengths if offset != MAX_UINT_64)
        ) != len(sorted_offsets_and_lengths):
            return False

        return all(
            offset % chunk_byte_length == 0 and length == chunk_byte_length
            for offset, length in sorted_offsets_and_lengths
        )

    @classmethod
    def create_empty(cls, chunks_per_shard: ChunkCoords) -> _ShardIndex:
        offsets_and_lengths = np.zeros(chunks_per_shard + (2,), dtype="<u8", order="C")
        offsets_and_lengths.fill(MAX_UINT_64)
        return cls(offsets_and_lengths)


class _ShardReader(ShardMapping):
    buf: Buffer
    index: _ShardIndex

    @classmethod
    async def from_bytes(
        cls, buf: Buffer, codec: ShardingCodec, chunks_per_shard: ChunkCoords
    ) -> _ShardReader:
        shard_index_size = codec._shard_index_size(chunks_per_shard)
        obj = cls()
        obj.buf = buf
        if codec.index_location == ShardingCodecIndexLocation.start:
            shard_index_bytes = obj.buf[:shard_index_size]
        else:
            shard_index_bytes = obj.buf[-shard_index_size:]

        obj.index = await codec._decode_shard_index(shard_index_bytes, chunks_per_shard)
        return obj

    @classmethod
    def create_empty(
        cls, chunks_per_shard: ChunkCoords, buffer_prototype: BufferPrototype | None = None
    ) -> _ShardReader:
        if buffer_prototype is None:
            buffer_prototype = default_buffer_prototype()
        index = _ShardIndex.create_empty(chunks_per_shard)
        obj = cls()
        obj.buf = buffer_prototype.buffer.create_zero_length()
        obj.index = index
        return obj

    def __getitem__(self, chunk_coords: ChunkCoords) -> Buffer:
        chunk_byte_slice = self.index.get_chunk_slice(chunk_coords)
        if chunk_byte_slice:
            return self.buf[chunk_byte_slice[0] : chunk_byte_slice[1]]
        raise KeyError

    def __len__(self) -> int:
        return int(self.index.offsets_and_lengths.size / 2)

    def __iter__(self) -> Iterator[ChunkCoords]:
        return c_order_iter(self.index.offsets_and_lengths.shape[:-1])

    def is_empty(self) -> bool:
        return self.index.is_all_empty()


class _ShardBuilder(_ShardReader, ShardMutableMapping):
    buf: Buffer
    index: _ShardIndex

    @classmethod
    def merge_with_morton_order(
        cls,
        chunks_per_shard: ChunkCoords,
        tombstones: set[ChunkCoords],
        *shard_dicts: ShardMapping,
    ) -> _ShardBuilder:
        obj = cls.create_empty(chunks_per_shard)
        for chunk_coords in morton_order_iter(chunks_per_shard):
            if chunk_coords in tombstones:
                continue
            for shard_dict in shard_dicts:
                maybe_value = shard_dict.get(chunk_coords, None)
                if maybe_value is not None:
                    obj[chunk_coords] = maybe_value
                    break
        return obj

    @classmethod
    def create_empty(
        cls, chunks_per_shard: ChunkCoords, buffer_prototype: BufferPrototype | None = None
    ) -> _ShardBuilder:
        if buffer_prototype is None:
            buffer_prototype = default_buffer_prototype()
        obj = cls()
        obj.buf = buffer_prototype.buffer.create_zero_length()
        obj.index = _ShardIndex.create_empty(chunks_per_shard)
        return obj

    def __setitem__(self, chunk_coords: ChunkCoords, value: Buffer) -> None:
        chunk_start = len(self.buf)
        chunk_length = len(value)
        self.buf = self.buf + value
        self.index.set_chunk_slice(chunk_coords, slice(chunk_start, chunk_start + chunk_length))

    def __delitem__(self, chunk_coords: ChunkCoords) -> None:
        raise NotImplementedError

    async def finalize(
        self,
        index_location: ShardingCodecIndexLocation,
        index_encoder: Callable[[_ShardIndex], Awaitable[Buffer]],
    ) -> Buffer:
        index_bytes = await index_encoder(self.index)
        if index_location == ShardingCodecIndexLocation.start:
            self.index.offsets_and_lengths[..., 0] += len(index_bytes)
            index_bytes = await index_encoder(self.index)  # encode again with corrected offsets
            out_buf = index_bytes + self.buf
        else:
            out_buf = self.buf + index_bytes
        return out_buf


@dataclass(frozen=True)
class _MergingShardBuilder(ShardMutableMapping):
    old_dict: _ShardReader
    new_dict: _ShardBuilder
    tombstones: set[ChunkCoords] = field(default_factory=set)

    def __getitem__(self, chunk_coords: ChunkCoords) -> Buffer:
        chunk_bytes_maybe = self.new_dict.get(chunk_coords)
        if chunk_bytes_maybe is not None:
            return chunk_bytes_maybe
        return self.old_dict[chunk_coords]

    def __setitem__(self, chunk_coords: ChunkCoords, value: Buffer) -> None:
        self.new_dict[chunk_coords] = value

    def __delitem__(self, chunk_coords: ChunkCoords) -> None:
        self.tombstones.add(chunk_coords)

    def __len__(self) -> int:
        return self.old_dict.__len__()

    def __iter__(self) -> Iterator[ChunkCoords]:
        return self.old_dict.__iter__()

    def is_empty(self) -> bool:
        full_chunk_coords_map = self.old_dict.index.get_full_chunk_map()
        full_chunk_coords_map = np.logical_or(
            full_chunk_coords_map, self.new_dict.index.get_full_chunk_map()
        )
        for tombstone in self.tombstones:
            full_chunk_coords_map[tombstone] = False
        return bool(np.array_equiv(full_chunk_coords_map, False))

    async def finalize(
        self,
        index_location: ShardingCodecIndexLocation,
        index_encoder: Callable[[_ShardIndex], Awaitable[Buffer]],
    ) -> Buffer:
        shard_builder = _ShardBuilder.merge_with_morton_order(
            self.new_dict.index.chunks_per_shard,
            self.tombstones,
            self.new_dict,
            self.old_dict,
        )
        return await shard_builder.finalize(index_location, index_encoder)


@dataclass(frozen=True)
class ShardingCodec(
    ArrayBytesCodec, ArrayBytesCodecPartialDecodeMixin, ArrayBytesCodecPartialEncodeMixin
):
    chunk_shape: ChunkCoords
    codecs: tuple[Codec, ...]
    index_codecs: tuple[Codec, ...]
    index_location: ShardingCodecIndexLocation = ShardingCodecIndexLocation.end

    def __init__(
        self,
        *,
        chunk_shape: ChunkCoordsLike,
        codecs: Iterable[Codec | dict[str, JSON]] = (BytesCodec(),),
        index_codecs: Iterable[Codec | dict[str, JSON]] = (BytesCodec(), Crc32cCodec()),
        index_location: ShardingCodecIndexLocation = ShardingCodecIndexLocation.end,
    ) -> None:
        chunk_shape_parsed = parse_shapelike(chunk_shape)
        codecs_parsed = parse_codecs(codecs)
        index_codecs_parsed = parse_codecs(index_codecs)
        index_location_parsed = parse_index_location(index_location)

        object.__setattr__(self, "chunk_shape", chunk_shape_parsed)
        object.__setattr__(self, "codecs", codecs_parsed)
        object.__setattr__(self, "index_codecs", index_codecs_parsed)
        object.__setattr__(self, "index_location", index_location_parsed)

        # Use instance-local lru_cache to avoid memory leaks
        object.__setattr__(self, "_get_chunk_spec", lru_cache()(self._get_chunk_spec))
        object.__setattr__(self, "_get_index_chunk_spec", lru_cache()(self._get_index_chunk_spec))
        object.__setattr__(self, "_get_chunks_per_shard", lru_cache()(self._get_chunks_per_shard))

    # todo: typedict return type
    def __getstate__(self) -> dict[str, Any]:
        return self.to_dict()

    def __setstate__(self, state: dict[str, Any]) -> None:
        config = state["configuration"]
        object.__setattr__(self, "chunk_shape", parse_shapelike(config["chunk_shape"]))
        object.__setattr__(self, "codecs", parse_codecs(config["codecs"]))
        object.__setattr__(self, "index_codecs", parse_codecs(config["index_codecs"]))
        object.__setattr__(self, "index_location", parse_index_location(config["index_location"]))

        # Use instance-local lru_cache to avoid memory leaks
        object.__setattr__(self, "_get_chunk_spec", lru_cache()(self._get_chunk_spec))
        object.__setattr__(self, "_get_index_chunk_spec", lru_cache()(self._get_index_chunk_spec))
        object.__setattr__(self, "_get_chunks_per_shard", lru_cache()(self._get_chunks_per_shard))

    @classmethod
    def from_dict(cls, data: dict[str, JSON]) -> Self:
        _, configuration_parsed = parse_named_configuration(data, "sharding_indexed")
        return cls(**configuration_parsed)  # type: ignore[arg-type]

    @property
    def codec_pipeline(self) -> CodecPipeline:
        return get_pipeline_class().from_list(self.codecs)

    def to_dict(self) -> dict[str, JSON]:
        return {
            "name": "sharding_indexed",
            "configuration": {
                "chunk_shape": list(self.chunk_shape),
                "codecs": [s.to_dict() for s in self.codecs],
                "index_codecs": [s.to_dict() for s in self.index_codecs],
                "index_location": self.index_location,
            },
        }

    def evolve_from_array_spec(self, array_spec: ArraySpec) -> Self:
        shard_spec = self._get_chunk_spec(array_spec)
        evolved_codecs = tuple(c.evolve_from_array_spec(array_spec=shard_spec) for c in self.codecs)
        if evolved_codecs != self.codecs:
            return replace(self, codecs=evolved_codecs)
        return self

    def validate(self, *, shape: ChunkCoords, dtype: np.dtype[Any], chunk_grid: ChunkGrid) -> None:
        if len(self.chunk_shape) != len(shape):
            raise ValueError(
                "The shard's `chunk_shape` and array's `shape` need to have the same number of dimensions."
            )
        if not isinstance(chunk_grid, RegularChunkGrid):
            raise TypeError("Sharding is only compatible with regular chunk grids.")
        if not all(
            s % c == 0
            for s, c in zip(
                chunk_grid.chunk_shape,
                self.chunk_shape,
                strict=False,
            )
        ):
            raise ValueError(
                "The array's `chunk_shape` needs to be divisible by the shard's inner `chunk_shape`."
            )

    async def _decode_single(
        self,
        shard_bytes: Buffer,
        shard_spec: ArraySpec,
    ) -> NDBuffer:
        shard_shape = shard_spec.shape
        chunk_shape = self.chunk_shape
        chunks_per_shard = self._get_chunks_per_shard(shard_spec)
        chunk_spec = self._get_chunk_spec(shard_spec)

        indexer = BasicIndexer(
            tuple(slice(0, s) for s in shard_shape),
            shape=shard_shape,
            chunk_grid=RegularChunkGrid(chunk_shape=chunk_shape),
        )

        # setup output array
        out = chunk_spec.prototype.nd_buffer.create(
            shape=shard_shape, dtype=shard_spec.dtype, order=shard_spec.order, fill_value=0
        )
        shard_dict = await _ShardReader.from_bytes(shard_bytes, self, chunks_per_shard)

        if shard_dict.index.is_all_empty():
            out.fill(shard_spec.fill_value)
            return out

        # decoding chunks and writing them into the output buffer
        await self.codec_pipeline.read(
            [
                (
                    _ShardingByteGetter(shard_dict, chunk_coords),
                    chunk_spec,
                    chunk_selection,
                    out_selection,
                )
                for chunk_coords, chunk_selection, out_selection in indexer
            ],
            out,
        )

        return out

    async def _decode_partial_single(
        self,
        byte_getter: ByteGetter,
        selection: SelectorTuple,
        shard_spec: ArraySpec,
    ) -> NDBuffer | None:
        shard_shape = shard_spec.shape
        chunk_shape = self.chunk_shape
        chunks_per_shard = self._get_chunks_per_shard(shard_spec)
        chunk_spec = self._get_chunk_spec(shard_spec)

        indexer = get_indexer(
            selection,
            shape=shard_shape,
            chunk_grid=RegularChunkGrid(chunk_shape=chunk_shape),
        )

        # setup output array
        out = shard_spec.prototype.nd_buffer.create(
            shape=indexer.shape, dtype=shard_spec.dtype, order=shard_spec.order, fill_value=0
        )

        indexed_chunks = list(indexer)
        all_chunk_coords = set(chunk_coords for chunk_coords, _, _ in indexed_chunks)

        # reading bytes of all requested chunks
        shard_dict: ShardMapping = {}
        if self._is_total_shard(all_chunk_coords, chunks_per_shard):
            # read entire shard
            shard_dict_maybe = await self._load_full_shard_maybe(
                byte_getter=byte_getter,
                prototype=chunk_spec.prototype,
                chunks_per_shard=chunks_per_shard,
            )
            if shard_dict_maybe is None:
                return None
            shard_dict = shard_dict_maybe
        else:
            # read some chunks within the shard
            shard_index = await self._load_shard_index_maybe(byte_getter, chunks_per_shard)
            if shard_index is None:
                return None
            shard_dict = {}
            for chunk_coords in all_chunk_coords:
                chunk_byte_slice = shard_index.get_chunk_slice(chunk_coords)
                if chunk_byte_slice:
                    chunk_bytes = await byte_getter.get(
                        prototype=chunk_spec.prototype, byte_range=chunk_byte_slice
                    )
                    if chunk_bytes:
                        shard_dict[chunk_coords] = chunk_bytes

        # decoding chunks and writing them into the output buffer
        await self.codec_pipeline.read(
            [
                (
                    _ShardingByteGetter(shard_dict, chunk_coords),
                    chunk_spec,
                    chunk_selection,
                    out_selection,
                )
                for chunk_coords, chunk_selection, out_selection in indexer
            ],
            out,
        )
        return out

    async def _encode_single(
        self,
        shard_array: NDBuffer,
        shard_spec: ArraySpec,
    ) -> Buffer | None:
        shard_shape = shard_spec.shape
        chunk_shape = self.chunk_shape
        chunks_per_shard = self._get_chunks_per_shard(shard_spec)
        chunk_spec = self._get_chunk_spec(shard_spec)

        indexer = list(
            BasicIndexer(
                tuple(slice(0, s) for s in shard_shape),
                shape=shard_shape,
                chunk_grid=RegularChunkGrid(chunk_shape=chunk_shape),
            )
        )

        shard_builder = _ShardBuilder.create_empty(chunks_per_shard)

        await self.codec_pipeline.write(
            [
                (
                    _ShardingByteSetter(shard_builder, chunk_coords),
                    chunk_spec,
                    chunk_selection,
                    out_selection,
                )
                for chunk_coords, chunk_selection, out_selection in indexer
            ],
            shard_array,
        )

        return await shard_builder.finalize(self.index_location, self._encode_shard_index)

    async def _encode_partial_single(
        self,
        byte_setter: ByteSetter,
        shard_array: NDBuffer,
        selection: SelectorTuple,
        shard_spec: ArraySpec,
    ) -> None:
        shard_shape = shard_spec.shape
        chunk_shape = self.chunk_shape
        chunks_per_shard = self._get_chunks_per_shard(shard_spec)
        chunk_spec = self._get_chunk_spec(shard_spec)

        shard_dict = _MergingShardBuilder(
            await self._load_full_shard_maybe(
                byte_getter=byte_setter,
                prototype=chunk_spec.prototype,
                chunks_per_shard=chunks_per_shard,
            )
            or _ShardReader.create_empty(chunks_per_shard),
            _ShardBuilder.create_empty(chunks_per_shard),
        )

        indexer = list(
            get_indexer(
                selection, shape=shard_shape, chunk_grid=RegularChunkGrid(chunk_shape=chunk_shape)
            )
        )

        await self.codec_pipeline.write(
            [
                (
                    _ShardingByteSetter(shard_dict, chunk_coords),
                    chunk_spec,
                    chunk_selection,
                    out_selection,
                )
                for chunk_coords, chunk_selection, out_selection in indexer
            ],
            shard_array,
        )

        if shard_dict.is_empty():
            await byte_setter.delete()
        else:
            await byte_setter.set(
                await shard_dict.finalize(
                    self.index_location,
                    self._encode_shard_index,
                )
            )

    def _is_total_shard(
        self, all_chunk_coords: set[ChunkCoords], chunks_per_shard: ChunkCoords
    ) -> bool:
        return len(all_chunk_coords) == product(chunks_per_shard) and all(
            chunk_coords in all_chunk_coords for chunk_coords in c_order_iter(chunks_per_shard)
        )

    async def _decode_shard_index(
        self, index_bytes: Buffer, chunks_per_shard: ChunkCoords
    ) -> _ShardIndex:
        index_array = next(
            iter(
                await get_pipeline_class()
                .from_list(self.index_codecs)
                .decode(
                    [(index_bytes, self._get_index_chunk_spec(chunks_per_shard))],
                )
            )
        )
        assert index_array is not None
        return _ShardIndex(index_array.as_numpy_array())

    async def _encode_shard_index(self, index: _ShardIndex) -> Buffer:
        index_bytes = next(
            iter(
                await get_pipeline_class()
                .from_list(self.index_codecs)
                .encode(
                    [
                        (
                            get_ndbuffer_class().from_numpy_array(index.offsets_and_lengths),
                            self._get_index_chunk_spec(index.chunks_per_shard),
                        )
                    ],
                )
            )
        )
        assert index_bytes is not None
        assert isinstance(index_bytes, Buffer)
        return index_bytes

    def _shard_index_size(self, chunks_per_shard: ChunkCoords) -> int:
        return (
            get_pipeline_class()
            .from_list(self.index_codecs)
            .compute_encoded_size(
                16 * product(chunks_per_shard), self._get_index_chunk_spec(chunks_per_shard)
            )
        )

    def _get_index_chunk_spec(self, chunks_per_shard: ChunkCoords) -> ArraySpec:
        return ArraySpec(
            shape=chunks_per_shard + (2,),
            dtype=np.dtype("<u8"),
            fill_value=MAX_UINT_64,
            order="C",  # Note: this is hard-coded for simplicity -- it is not surfaced into user code
            prototype=numpy_buffer_prototype(),
        )

    def _get_chunk_spec(self, shard_spec: ArraySpec) -> ArraySpec:
        return ArraySpec(
            shape=self.chunk_shape,
            dtype=shard_spec.dtype,
            fill_value=shard_spec.fill_value,
            order=shard_spec.order,
            prototype=shard_spec.prototype,
        )

    def _get_chunks_per_shard(self, shard_spec: ArraySpec) -> ChunkCoords:
        return tuple(
            s // c
            for s, c in zip(
                shard_spec.shape,
                self.chunk_shape,
                strict=False,
            )
        )

    async def _load_shard_index_maybe(
        self, byte_getter: ByteGetter, chunks_per_shard: ChunkCoords
    ) -> _ShardIndex | None:
        shard_index_size = self._shard_index_size(chunks_per_shard)
        if self.index_location == ShardingCodecIndexLocation.start:
            index_bytes = await byte_getter.get(
                prototype=numpy_buffer_prototype(), byte_range=(0, shard_index_size)
            )
        else:
            index_bytes = await byte_getter.get(
                prototype=numpy_buffer_prototype(), byte_range=(-shard_index_size, None)
            )
        if index_bytes is not None:
            return await self._decode_shard_index(index_bytes, chunks_per_shard)
        return None

    async def _load_shard_index(
        self, byte_getter: ByteGetter, chunks_per_shard: ChunkCoords
    ) -> _ShardIndex:
        return (
            await self._load_shard_index_maybe(byte_getter, chunks_per_shard)
        ) or _ShardIndex.create_empty(chunks_per_shard)

    async def _load_full_shard_maybe(
        self, byte_getter: ByteGetter, prototype: BufferPrototype, chunks_per_shard: ChunkCoords
    ) -> _ShardReader | None:
        shard_bytes = await byte_getter.get(prototype=prototype)

        return (
            await _ShardReader.from_bytes(shard_bytes, self, chunks_per_shard)
            if shard_bytes
            else None
        )

    def compute_encoded_size(self, input_byte_length: int, shard_spec: ArraySpec) -> int:
        chunks_per_shard = self._get_chunks_per_shard(shard_spec)
        return input_byte_length + self._shard_index_size(chunks_per_shard)


register_codec("sharding_indexed", ShardingCodec)<|MERGE_RESOLUTION|>--- conflicted
+++ resolved
@@ -101,11 +101,7 @@
 
     @property
     def chunks_per_shard(self) -> ChunkCoords:
-<<<<<<< HEAD
-        result = tuple(self.offsets_and_lengths[:-1])
-=======
         result = tuple(self.offsets_and_lengths.shape[0:-1])
->>>>>>> 60b4f579
         # The cast is required until https://github.com/numpy/numpy/pull/27211 is merged
         return cast(ChunkCoords, result)
 
