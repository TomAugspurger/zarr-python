--- conflicted
+++ resolved
@@ -8,11 +8,8 @@
 import numpy as np
 import numpy.typing as npt
 
-<<<<<<< HEAD
 from zarr._compat import _deprecate_positional_args
 from zarr.abc.codec import Codec, CodecPipeline
-=======
->>>>>>> e8800b0d
 from zarr.abc.store import set_or_delete
 from zarr.codecs import BytesCodec
 from zarr.codecs._v2 import V2Compressor, V2Filters
