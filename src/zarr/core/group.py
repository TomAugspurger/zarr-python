from __future__ import annotations

import asyncio
import itertools
import json
import logging
from collections import defaultdict
from dataclasses import asdict, dataclass, field, replace
from typing import TYPE_CHECKING, Literal, cast, overload

import numpy as np
import numpy.typing as npt
from typing_extensions import deprecated

from zarr.abc.metadata import Metadata
from zarr.abc.store import Store, set_or_delete
from zarr.core.array import Array, AsyncArray
from zarr.core.attributes import Attributes
from zarr.core.buffer import default_buffer_prototype
from zarr.core.common import (
    JSON,
    ZARR_JSON,
    ZARRAY_JSON,
    ZATTRS_JSON,
    ZGROUP_JSON,
    ChunkCoords,
    ShapeLike,
    ZarrFormat,
    _json_convert,
    parse_shapelike,
)
from zarr.core.config import config
from zarr.core.metadata import ArrayV2Metadata, ArrayV3Metadata
from zarr.core.metadata.common import ArrayMetadata
from zarr.core.sync import SyncMixin, sync
from zarr.store import StoreLike, StorePath, make_store_path
from zarr.store.common import ensure_no_existing_node

if TYPE_CHECKING:
    from collections.abc import AsyncGenerator, Generator, Iterable, Iterator
    from typing import Any

    from zarr.abc.codec import Codec
    from zarr.core.buffer import Buffer, BufferPrototype
    from zarr.core.chunk_key_encodings import ChunkKeyEncoding

logger = logging.getLogger("zarr.group")


def parse_zarr_format(data: Any) -> ZarrFormat:
    if data in (2, 3):
        return cast(Literal[2, 3], data)
    msg = msg = f"Invalid zarr_format. Expected one of 2 or 3. Got {data}."
    raise ValueError(msg)


# todo: convert None to empty dict
def parse_attributes(data: Any) -> dict[str, Any]:
    if data is None:
        return {}
    elif isinstance(data, dict) and all(map(lambda v: isinstance(v, str), data.keys())):
        return data
    msg = f"Expected dict with string keys. Got {type(data)} instead."
    raise TypeError(msg)


@overload
def _parse_async_node(node: AsyncArray) -> Array: ...


@overload
def _parse_async_node(node: AsyncGroup) -> Group: ...


def _parse_async_node(node: AsyncArray | AsyncGroup) -> Array | Group:
    """
    Wrap an AsyncArray in an Array, or an AsyncGroup in a Group.
    """
    if isinstance(node, AsyncArray):
        return Array(node)
    elif isinstance(node, AsyncGroup):
        return Group(node)
    else:
        raise TypeError(f"Unknown node type, got {type(node)}")


@dataclass(frozen=True)
class ConsolidatedMetadata:
    """
    Consolidated Metadata for this Group.

    This stores the metadata of child nodes below this group. Any child groups
    will have their consolidated metadata set appropriately.
    """

    metadata: dict[str, ArrayMetadata | GroupMetadata]
    kind: Literal["inline"] = "inline"
    must_understand: Literal[False] = False

    def to_dict(self) -> dict[str, JSON]:
        return {
            "kind": self.kind,
            "must_understand": self.must_understand,
            "metadata": {k: v.to_dict() for k, v in self.metadata.items()},
        }

    @classmethod
    def from_dict(cls, data: dict[str, JSON]) -> ConsolidatedMetadata:
        data = dict(data)

        kind = data.get("kind")
        if kind != "inline":
            raise ValueError(f"Consolidated metadata kind='{kind}' is not supported.")

        # Do we care about the value of 'must_understand'?
        # if data["must_understand"] is not False:
        #     raise ValueError

        raw_metadata = data.get("metadata")
        if not isinstance(raw_metadata, dict):
            raise TypeError(f"Unexpected type for 'metadata': {type(raw_metadata)}")

        metadata: dict[str, ArrayMetadata | GroupMetadata] = {}
        if raw_metadata:
            for k, v in raw_metadata.items():
                if not isinstance(v, dict):
                    raise TypeError(
                        f"Invalid value for metadata items. key='{k}', type='{type(v).__name__}'"
                    )

                node_type = v.get("node_type", None)
                if node_type == "group":
                    metadata[k] = GroupMetadata.from_dict(v)
                elif node_type == "array":
                    metadata[k] = ArrayV3Metadata.from_dict(v)
                else:
                    # We either have V2 metadata, or invalid metadata
                    if "shape" in v:
                        # probably ArrayV2Metadata
                        metadata[k] = ArrayV2Metadata.from_dict(v)
                    else:
                        # probably v2 Group metadata
                        metadata[k] = GroupMetadata.from_dict(v)

            cls._flat_to_nested(metadata)

        return cls(metadata=metadata)

    @staticmethod
    def _flat_to_nested(
        metadata: dict[str, ArrayMetadata | GroupMetadata],
    ) -> None:
        """
        Convert a flat metadata representation to a nested one.

        Notes
        -----
        Flat metadata is used when persisting the consolidated metadata. The keys
        include the full path, not just the node name. The key prefixes can be
        used to determine which nodes are children of which other nodes.

        Nested metadata is used in-memory. The outermost level will only have the
        *immediate* children of the Group. All nested child groups will be stored
        under the consolidated metadata of their immediate parent.
        """
        # We have a flat mapping from {k: v} where the keys include the *full*
        # path segment.
        #
        # We want a nested representation, so we need to group by Group,
        # i.e. find all the children with the same prefix.
        #
        # metadata = dict(metadata)

        keys = sorted(metadata, key=lambda k: k.count("/"))
        grouped = {
            k: list(v) for k, v in itertools.groupby(keys, key=lambda k: k.rsplit("/", 1)[0])
        }

        # we go top down and directly manipulate metadata.
        for key, children_keys in grouped.items():
            # key is a key like "a", "a/b", "a/b/c"
            # The basic idea is to find the immediate parent (so "", "a", or "a/b")
            # and update that node's consolidated metadata to include the metadata
            # in children_keys
            *prefixes, name = key.split("/")
            parent = metadata

            while prefixes:
                # e.g. a/b/c has a parent "a/b". Walk through to get
                # metadata["a"]["b"]
                part = prefixes.pop(0)
                # we can assume that parent[part] here is a group
                # otherwise we wouldn't have a node with this `part` prefix.
                # We can also assume that the parent node will have consolidated metadata,
                # because we're walking top to bottom.
                parent = parent[part].consolidated_metadata.metadata  # type: ignore[union-attr]

            node = parent[name]
            children_keys = list(children_keys)

            if isinstance(node, ArrayMetadata):
                # These are already present, either thanks to being an array in the
                # root, or by being collected as a child in the else clause
                continue
            else:
                children_keys = list(children_keys)
                # We pop from metadata, since we're *moving* this under group
                children = {
                    child_key.split("/")[-1]: metadata.pop(child_key)
                    for child_key in children_keys
                    if child_key != key
                }
                parent[name] = replace(
                    node, consolidated_metadata=ConsolidatedMetadata(metadata=children)
                )

    @property
    def flattened_metadata(self) -> dict[str, ArrayMetadata | GroupMetadata]:
        """
        Return the flattened representation of Consolidated Metadata.

        The returned dictionary will have a key for each child node in the hierarchy
        under this group. Under the default (nested) representation available through
        ``self.metadata``, the dictionary only contains keys for immediate children.

        The keys of the dictionary will include the full path to a child node from
        the current group, where segments are joined by ``/``.

        Examples
        --------
        >>> cm = ConsolidatedMetadata(
        ...     metadata={
        ...         "group-0": GroupMetadata(
        ...             consolidated_metadata=ConsolidatedMetadata(
        ...                 {
        ...                     "group-0-0": GroupMetadata(),
        ...                 }
        ...             )
        ...         ),
        ...         "group-1": GroupMetadata(),
        ...     }
        ... )
        {'group-0': GroupMetadata(attributes={}, zarr_format=3, consolidated_metadata=None, node_type='group'),
         'group-0/group-0-0': GroupMetadata(attributes={}, zarr_format=3, consolidated_metadata=None, node_type='group'),
         'group-1': GroupMetadata(attributes={}, zarr_format=3, consolidated_metadata=None, node_type='group')}
        """
        metadata = {}

        def flatten(
            key: str, group: GroupMetadata | ArrayMetadata
        ) -> dict[str, ArrayMetadata | GroupMetadata]:
            children: dict[str, ArrayMetadata | GroupMetadata] = {}
            if isinstance(group, ArrayMetadata):
                children[key] = group
            else:
                children[key] = replace(group, consolidated_metadata=None)
                if group.consolidated_metadata and group.consolidated_metadata.metadata:
                    for name, val in group.consolidated_metadata.metadata.items():
                        full_key = "/".join([key, name])
                        if isinstance(val, GroupMetadata):
                            children.update(flatten(full_key, val))
                        else:
                            children[full_key] = val

            return children

        for k, v in self.metadata.items():
            metadata.update(flatten(k, v))

        return metadata


@dataclass(frozen=True)
class GroupMetadata(Metadata):
    attributes: dict[str, Any] = field(default_factory=dict)
    zarr_format: ZarrFormat = 3
    consolidated_metadata: ConsolidatedMetadata | None = None
    node_type: Literal["group"] = field(default="group", init=False)

    def to_buffer_dict(self, prototype: BufferPrototype) -> dict[str, Buffer]:
        json_indent = config.get("json_indent")
        if self.zarr_format == 3:
            return {
                ZARR_JSON: prototype.buffer.from_bytes(
                    json.dumps(self.to_dict(), default=_json_convert, indent=json_indent).encode()
                )
            }
        else:
            return {
                ZGROUP_JSON: prototype.buffer.from_bytes(
                    json.dumps({"zarr_format": self.zarr_format}, indent=json_indent).encode()
                ),
                ZATTRS_JSON: prototype.buffer.from_bytes(
                    json.dumps(self.attributes, indent=json_indent).encode()
                ),
            }

    def __init__(
        self,
        attributes: dict[str, Any] | None = None,
        zarr_format: ZarrFormat = 3,
        consolidated_metadata: ConsolidatedMetadata | None = None,
    ):
        attributes_parsed = parse_attributes(attributes)
        zarr_format_parsed = parse_zarr_format(zarr_format)

        object.__setattr__(self, "attributes", attributes_parsed)
        object.__setattr__(self, "zarr_format", zarr_format_parsed)
        object.__setattr__(self, "consolidated_metadata", consolidated_metadata)

    @classmethod
    def from_dict(cls, data: dict[str, Any]) -> GroupMetadata:
        data = dict(data)
        assert data.pop("node_type", None) in ("group", None)
        consolidated_metadata = data.pop("consolidated_metadata", None)
        if consolidated_metadata:
            data["consolidated_metadata"] = ConsolidatedMetadata.from_dict(consolidated_metadata)
        return cls(**data)

    def to_dict(self) -> dict[str, Any]:
        result = asdict(replace(self, consolidated_metadata=None))
        if self.consolidated_metadata:
            result["consolidated_metadata"] = self.consolidated_metadata.to_dict()
        return result


@dataclass(frozen=True)
class AsyncGroup:
    metadata: GroupMetadata
    store_path: StorePath

    @classmethod
    async def from_store(
        cls,
        store: StoreLike,
        *,
        attributes: dict[str, Any] | None = None,
        exists_ok: bool = False,
        zarr_format: ZarrFormat = 3,
    ) -> AsyncGroup:
        store_path = await make_store_path(store)
        if not exists_ok:
            await ensure_no_existing_node(store_path, zarr_format=zarr_format)
        attributes = attributes or {}
        group = cls(
            metadata=GroupMetadata(attributes=attributes, zarr_format=zarr_format),
            store_path=store_path,
        )
        await group._save_metadata()
        return group

    @classmethod
    async def open(
        cls,
        store: StoreLike,
        zarr_format: Literal[2, 3, None] = 3,
        use_consolidated: bool | str | None = None,
    ) -> AsyncGroup:
        """
        Open a new AsyncGroup

        Parameters
        ----------
        store: StoreLike
        zarr_format: {2, 3}, optional
        use_consolidated: bool or str, default None
            Whether to use consolidated metadata.

            By default, consolidated metadata is used if it's present in the
            store (in the ``zarr.json`` for Zarr v3 and in the ``.zmetadata`` file
            for Zarr v2).

            To explicitly require consolidated metadata, set ``use_consolidated=True``,
            which will raise an exception if consolidated metadata is not found.

            To explicitly *not* use consolidated metadata, set ``use_consolidated=False``,
            which will fall back to using the regular, non consolidated metadata.

            Zarr v2 allowed configuring the key storing the consolidated metadata
            (``.zmetadata`` by default). Specify the custom key as ``use_consolidated``
            to load consolidated metadata from a non-default key.
        """
        store_path = await make_store_path(store)

<<<<<<< HEAD
        if zarr_format == 2 or zarr_format is None:
            if use_consolidated is None:
                use_consolidated = ".zmetadata"
=======
        consolidated_key = ".zmetadata"
        if zarr_format == 2 or zarr_format is None and isinstance(use_consolidated, str):
            consolidated_key = use_consolidated  # type: ignore[assignment]
>>>>>>> 4db042b3

        if zarr_format == 2:
            paths = [store_path / ZGROUP_JSON, store_path / ZATTRS_JSON]
            if use_consolidated:
                paths.append(store_path / consolidated_key)

            zgroup_bytes, zattrs_bytes, *rest = await asyncio.gather(
                *[path.get() for path in paths]
            )
            if zgroup_bytes is None:
                raise FileNotFoundError(store_path)

            if use_consolidated:
                consolidated_metadata_bytes = rest[0]
                if consolidated_metadata_bytes is None:
                    raise FileNotFoundError(paths[-1])
            else:
                consolidated_metadata_bytes = None

        elif zarr_format == 3:
            zarr_json_bytes = await (store_path / ZARR_JSON).get()
            if zarr_json_bytes is None:
                raise FileNotFoundError(store_path)
        elif zarr_format is None:
            (
                zarr_json_bytes,
                zgroup_bytes,
                zattrs_bytes,
                consolidated_metadata_bytes,
            ) = await asyncio.gather(
                (store_path / ZARR_JSON).get(),
                (store_path / ZGROUP_JSON).get(),
                (store_path / ZATTRS_JSON).get(),
                (store_path / str(consolidated_key)).get(),
            )
            if zarr_json_bytes is not None and zgroup_bytes is not None:
                # TODO: revisit this exception type
                # alternatively, we could warn and favor v3
                raise ValueError("Both zarr.json and .zgroup objects exist")
            if zarr_json_bytes is None and zgroup_bytes is None:
                raise FileNotFoundError(store_path)
            # set zarr_format based on which keys were found
            if zarr_json_bytes is not None:
                zarr_format = 3
            else:
                zarr_format = 2
        else:
            raise ValueError(f"unexpected zarr_format: {zarr_format}")

        if zarr_format == 2:
            # this is checked above, asserting here for mypy
            assert zgroup_bytes is not None
            return cls._from_bytes_v2(
                store_path, zgroup_bytes, zattrs_bytes, consolidated_metadata_bytes
            )
        else:
            # V3 groups are comprised of a zarr.json object
            assert zarr_json_bytes is not None
            if not isinstance(use_consolidated, bool | None):
                raise TypeError("use_consolidated must be a bool for Zarr V3.")

            return cls._from_bytes_v3(
                store_path,
                zarr_json_bytes,
                use_consolidated=use_consolidated,
            )

    @classmethod
    def _from_bytes_v2(
        cls,
        store_path: StorePath,
        zgroup_bytes: Buffer,
        zattrs_bytes: Buffer | None,
        consolidated_metadata_bytes: Buffer | None,
    ) -> AsyncGroup:
        # V2 groups are comprised of a .zgroup and .zattrs objects
        zgroup = json.loads(zgroup_bytes.to_bytes())
        zattrs = json.loads(zattrs_bytes.to_bytes()) if zattrs_bytes is not None else {}
        group_metadata = {**zgroup, "attributes": zattrs}

        if consolidated_metadata_bytes is not None:
            v2_consolidated_metadata = json.loads(consolidated_metadata_bytes.to_bytes())
            v2_consolidated_metadata = v2_consolidated_metadata["metadata"]
            # We already read zattrs and zgroup. Should we ignore these?
            v2_consolidated_metadata.pop(".zattrs")
            v2_consolidated_metadata.pop(".zgroup")

            consolidated_metadata: defaultdict[str, dict[str, Any]] = defaultdict(dict)

            # keys like air/.zarray, air/.zattrs
            for k, v in v2_consolidated_metadata.items():
                path, kind = k.rsplit("/.", 1)

                if kind == "zarray":
                    consolidated_metadata[path].update(v)
                elif kind == "zattrs":
                    consolidated_metadata[path]["attributes"] = v
                elif kind == "zgroup":
                    consolidated_metadata[path].update(v)
                else:
                    raise ValueError(f"Invalid file type '{kind}' at path '{path}")
            group_metadata["consolidated_metadata"] = {
                "metadata": dict(consolidated_metadata),
                "kind": "inline",
                "must_understand": False,
            }

        return cls.from_dict(store_path, group_metadata)

    @classmethod
    def _from_bytes_v3(
        cls, store_path: StorePath, zarr_json_bytes: Buffer, use_consolidated: bool | None
    ) -> AsyncGroup:
        group_metadata = json.loads(zarr_json_bytes.to_bytes())
        if use_consolidated and group_metadata.get("consolidated_metadata") is None:
            msg = f"Consolidated metadata requested with 'use_consolidated=True' but not found in '{store_path.path}'."
            # Use `FileNotFoundError` here to match the error from v2?
            raise ValueError(msg)

        elif use_consolidated is False:
            # Drop consolidated metadata if it's there.
            group_metadata.pop("consolidated_metadata", None)

        return cls.from_dict(store_path, group_metadata)

    @classmethod
    def from_dict(
        cls,
        store_path: StorePath,
        data: dict[str, Any],
    ) -> AsyncGroup:
        group = cls(
            metadata=GroupMetadata.from_dict(data),
            store_path=store_path,
        )
        return group

    async def getitem(
        self,
        key: str,
    ) -> AsyncArray | AsyncGroup:
        store_path = self.store_path / key
        logger.debug("key=%s, store_path=%s", key, store_path)

        # Consolidated metadata lets us avoid some I/O operations so try that first.
        if self.metadata.consolidated_metadata is not None:
            return self._getitem_consolidated(store_path, key)

        # Note:
        # in zarr-python v2, we first check if `key` references an Array, else if `key` references
        # a group,using standalone `contains_array` and `contains_group` functions. These functions
        # are reusable, but for v3 they would perform redundant I/O operations.
        # Not clear how much of that strategy we want to keep here.
        elif self.metadata.zarr_format == 3:
            zarr_json_bytes = await (store_path / ZARR_JSON).get()
            if zarr_json_bytes is None:
                raise KeyError(key)
            else:
                zarr_json = json.loads(zarr_json_bytes.to_bytes())
            if zarr_json["node_type"] == "group":
                return type(self).from_dict(store_path, zarr_json)
            elif zarr_json["node_type"] == "array":
                return AsyncArray.from_dict(store_path, zarr_json)
            else:
                raise ValueError(f"unexpected node_type: {zarr_json['node_type']}")
        elif self.metadata.zarr_format == 2:
            # Q: how do we like optimistically fetching .zgroup, .zarray, and .zattrs?
            # This guarantees that we will always make at least one extra request to the store
            zgroup_bytes, zarray_bytes, zattrs_bytes = await asyncio.gather(
                (store_path / ZGROUP_JSON).get(),
                (store_path / ZARRAY_JSON).get(),
                (store_path / ZATTRS_JSON).get(),
            )

            if zgroup_bytes is None and zarray_bytes is None:
                raise KeyError(key)

            # unpack the zarray, if this is None then we must be opening a group
            zarray = json.loads(zarray_bytes.to_bytes()) if zarray_bytes else None
            # unpack the zattrs, this can be None if no attrs were written
            zattrs = json.loads(zattrs_bytes.to_bytes()) if zattrs_bytes is not None else {}

            if zarray is not None:
                # TODO: update this once the V2 array support is part of the primary array class
                zarr_json = {**zarray, "attributes": zattrs}
                return AsyncArray.from_dict(store_path, zarr_json)
            else:
                zgroup = (
                    json.loads(zgroup_bytes.to_bytes())
                    if zgroup_bytes is not None
                    else {"zarr_format": self.metadata.zarr_format}
                )
                zarr_json = {**zgroup, "attributes": zattrs}
                return type(self).from_dict(store_path, zarr_json)
        else:
            raise ValueError(f"unexpected zarr_format: {self.metadata.zarr_format}")

    def _getitem_consolidated(self, store_path: StorePath, key: str) -> AsyncArray | AsyncGroup:
        # getitem, in the special case where we have consolidated metadata.
        # Note that this is a regular def (non async) function.
        # This shouldn't do any additional I/O.

        # the caller needs to verify this!
        assert self.metadata.consolidated_metadata is not None

        try:
            metadata = self.metadata.consolidated_metadata.metadata[key]
        except KeyError as e:
            # The Group Metadata has consolidated metadata, but the key
            # isn't present. We trust this to mean that the key isn't in
            # the hierarchy, and *don't* fall back to checking the store.
            msg = f"'{key}' not found in consolidated metadata."
            raise KeyError(msg) from e

        # update store_path to ensure that AsyncArray/Group.name is correct
        store_path = StorePath(store=store_path.store, path=key)

        if isinstance(metadata, GroupMetadata):
            return AsyncGroup(metadata=metadata, store_path=store_path)
        else:
            return AsyncArray(metadata=metadata, store_path=store_path)

    async def delitem(self, key: str) -> None:
        store_path = self.store_path / key
        if self.metadata.zarr_format == 3:
            await (store_path / ZARR_JSON).delete()

        elif self.metadata.zarr_format == 2:
            await asyncio.gather(
                (store_path / ZGROUP_JSON).delete(),  # TODO: missing_ok=False
                (store_path / ZARRAY_JSON).delete(),  # TODO: missing_ok=False
                (store_path / ZATTRS_JSON).delete(),  # TODO: missing_ok=True
            )

        else:
            raise ValueError(f"unexpected zarr_format: {self.metadata.zarr_format}")

        if self.metadata.consolidated_metadata:
            self.metadata.consolidated_metadata.metadata.pop(key, None)
            # FIXME: This should probably rewrite all the consolidated metadata?
            # Or do we expect users to reconsolidate?

    async def _save_metadata(self) -> None:
        to_save = self.metadata.to_buffer_dict(default_buffer_prototype())
        awaitables = [set_or_delete(self.store_path / key, value) for key, value in to_save.items()]
        await asyncio.gather(*awaitables)

    @property
    def path(self) -> str:
        """Storage path."""
        return self.store_path.path

    @property
    def name(self) -> str:
        """Group name following h5py convention."""
        if self.path:
            # follow h5py convention: add leading slash
            name = self.path
            if name[0] != "/":
                name = "/" + name
            return name
        return "/"

    @property
    def basename(self) -> str:
        """Final component of name."""
        return self.name.split("/")[-1]

    @property
    def attrs(self) -> dict[str, Any]:
        return self.metadata.attributes

    @property
    def info(self) -> None:
        raise NotImplementedError

    @property
    def store(self) -> Store:
        return self.store_path.store

    @property
    def read_only(self) -> bool:
        # Backwards compatibility for 2.x
        return self.store_path.store.mode.readonly

    @property
    def synchronizer(self) -> None:
        # Backwards compatibility for 2.x
        # Not implemented in 3.x yet.
        return None

    async def create_group(
        self,
        name: str,
        *,
        exists_ok: bool = False,
        attributes: dict[str, Any] | None = None,
    ) -> AsyncGroup:
        attributes = attributes or {}
        return await type(self).from_store(
            self.store_path / name,
            attributes=attributes,
            exists_ok=exists_ok,
            zarr_format=self.metadata.zarr_format,
        )

    async def require_group(self, name: str, overwrite: bool = False) -> AsyncGroup:
        """Obtain a sub-group, creating one if it doesn't exist.

        Parameters
        ----------
        name : string
            Group name.
        overwrite : bool, optional
            Overwrite any existing group with given `name` if present.

        Returns
        -------
        g : AsyncGroup
        """
        if overwrite:
            # TODO: check that exists_ok=True errors if an array exists where the group is being created
            grp = await self.create_group(name, exists_ok=True)
        else:
            try:
                item: AsyncGroup | AsyncArray = await self.getitem(name)
                if not isinstance(item, AsyncGroup):
                    raise TypeError(
                        f"Incompatible object ({item.__class__.__name__}) already exists"
                    )
                assert isinstance(item, AsyncGroup)  # make mypy happy
                grp = item
            except KeyError:
                grp = await self.create_group(name)
        return grp

    async def require_groups(self, *names: str) -> tuple[AsyncGroup, ...]:
        """Convenience method to require multiple groups in a single call."""
        if not names:
            return ()
        return tuple(await asyncio.gather(*(self.require_group(name) for name in names)))

    async def create_array(
        self,
        name: str,
        *,
        shape: ShapeLike,
        dtype: npt.DTypeLike = "float64",
        fill_value: Any | None = None,
        attributes: dict[str, JSON] | None = None,
        # v3 only
        chunk_shape: ChunkCoords | None = None,
        chunk_key_encoding: (
            ChunkKeyEncoding
            | tuple[Literal["default"], Literal[".", "/"]]
            | tuple[Literal["v2"], Literal[".", "/"]]
            | None
        ) = None,
        codecs: Iterable[Codec | dict[str, JSON]] | None = None,
        dimension_names: Iterable[str] | None = None,
        # v2 only
        chunks: ShapeLike | None = None,
        dimension_separator: Literal[".", "/"] | None = None,
        order: Literal["C", "F"] | None = None,
        filters: list[dict[str, JSON]] | None = None,
        compressor: dict[str, JSON] | None = None,
        # runtime
        exists_ok: bool = False,
        data: npt.ArrayLike | None = None,
    ) -> AsyncArray:
        """
        Create a Zarr array within this AsyncGroup.
        This method lightly wraps AsyncArray.create.

        Parameters
        ----------
        name: str
            The name of the array.
        shape: tuple[int, ...]
            The shape of the array.
        dtype: np.DtypeLike = float64
            The data type of the array.
        chunk_shape: tuple[int, ...] | None = None
            The shape of the chunks of the array. V3 only.
        chunk_key_encoding: ChunkKeyEncoding | tuple[Literal["default"], Literal[".", "/"]] | tuple[Literal["v2"], Literal[".", "/"]] | None = None
            A specification of how the chunk keys are represented in storage.
        codecs: Iterable[Codec | dict[str, JSON]] | None = None
            An iterable of Codec or dict serializations thereof. The elements of
            this collection specify the transformation from array values to stored bytes.
        dimension_names: Iterable[str] | None = None
            The names of the dimensions of the array. V3 only.
        chunks: ChunkCoords | None = None
            The shape of the chunks of the array. V2 only.
        dimension_separator: Literal[".", "/"] | None = None
            The delimiter used for the chunk keys.
        order: Literal["C", "F"] | None = None
            The memory order of the array.
        filters: list[dict[str, JSON]] | None = None
            Filters for the array.
        compressor: dict[str, JSON] | None = None
            The compressor for the array.
        exists_ok: bool = False
            If True, a pre-existing array or group at the path of this array will
            be overwritten. If False, the presence of a pre-existing array or group is
            an error.

        Returns
        -------
        AsyncArray

        """
        return await AsyncArray.create(
            self.store_path / name,
            shape=shape,
            dtype=dtype,
            chunk_shape=chunk_shape,
            fill_value=fill_value,
            chunk_key_encoding=chunk_key_encoding,
            codecs=codecs,
            dimension_names=dimension_names,
            attributes=attributes,
            chunks=chunks,
            dimension_separator=dimension_separator,
            order=order,
            filters=filters,
            compressor=compressor,
            exists_ok=exists_ok,
            zarr_format=self.metadata.zarr_format,
            data=data,
        )

    @deprecated("Use AsyncGroup.create_array instead.")
    async def create_dataset(self, name: str, **kwargs: Any) -> AsyncArray:
        """Create an array.

        Arrays are known as "datasets" in HDF5 terminology. For compatibility
        with h5py, Zarr groups also implement the :func:`zarr.AsyncGroup.require_dataset` method.

        Parameters
        ----------
        name : string
            Array name.
        kwargs : dict
            Additional arguments passed to :func:`zarr.AsyncGroup.create_array`.

        Returns
        -------
        a : AsyncArray

        .. deprecated:: 3.0.0
            The h5py compatibility methods will be removed in 3.1.0. Use `AsyncGroup.create_array` instead.
        """
        return await self.create_array(name, **kwargs)

    @deprecated("Use AsyncGroup.require_array instead.")
    async def require_dataset(
        self,
        name: str,
        *,
        shape: ChunkCoords,
        dtype: npt.DTypeLike = None,
        exact: bool = False,
        **kwargs: Any,
    ) -> AsyncArray:
        """Obtain an array, creating if it doesn't exist.

        Arrays are known as "datasets" in HDF5 terminology. For compatibility
        with h5py, Zarr groups also implement the :func:`zarr.AsyncGroup.create_dataset` method.

        Other `kwargs` are as per :func:`zarr.AsyncGroup.create_dataset`.

        Parameters
        ----------
        name : string
            Array name.
        shape : int or tuple of ints
            Array shape.
        dtype : string or dtype, optional
            NumPy dtype.
        exact : bool, optional
            If True, require `dtype` to match exactly. If false, require
            `dtype` can be cast from array dtype.

        Returns
        -------
        a : AsyncArray

        .. deprecated:: 3.0.0
            The h5py compatibility methods will be removed in 3.1.0. Use `AsyncGroup.require_dataset` instead.
        """
        return await self.require_array(name, shape=shape, dtype=dtype, exact=exact, **kwargs)

    async def require_array(
        self,
        name: str,
        *,
        shape: ShapeLike,
        dtype: npt.DTypeLike = None,
        exact: bool = False,
        **kwargs: Any,
    ) -> AsyncArray:
        """Obtain an array, creating if it doesn't exist.

        Other `kwargs` are as per :func:`zarr.AsyncGroup.create_dataset`.

        Parameters
        ----------
        name : string
            Array name.
        shape : int or tuple of ints
            Array shape.
        dtype : string or dtype, optional
            NumPy dtype.
        exact : bool, optional
            If True, require `dtype` to match exactly. If false, require
            `dtype` can be cast from array dtype.

        Returns
        -------
        a : AsyncArray
        """
        try:
            ds = await self.getitem(name)
            if not isinstance(ds, AsyncArray):
                raise TypeError(f"Incompatible object ({ds.__class__.__name__}) already exists")

            shape = parse_shapelike(shape)
            if shape != ds.shape:
                raise TypeError(f"Incompatible shape ({ds.shape} vs {shape})")

            dtype = np.dtype(dtype)
            if exact:
                if ds.dtype != dtype:
                    raise TypeError(f"Incompatible dtype ({ds.dtype} vs {dtype})")
            else:
                if not np.can_cast(ds.dtype, dtype):
                    raise TypeError(f"Incompatible dtype ({ds.dtype} vs {dtype})")
        except KeyError:
            ds = await self.create_array(name, shape=shape, dtype=dtype, **kwargs)

        return ds

    async def update_attributes(self, new_attributes: dict[str, Any]) -> AsyncGroup:
        # metadata.attributes is "frozen" so we simply clear and update the dict
        self.metadata.attributes.clear()
        self.metadata.attributes.update(new_attributes)

        # Write new metadata
        await self._save_metadata()

        return self

    def __repr__(self) -> str:
        return f"<AsyncGroup {self.store_path}>"

    async def nmembers(
        self,
        max_depth: int | None = 0,
    ) -> int:
        """
        Count the number of members in this group.

        Parameters
        ----------
        max_depth : int, default 0
            The maximum number of levels of the hierarchy to include. By
            default, (``max_depth=0``) only immediate children are included. Set
            ``max_depth=None`` to include all nodes, and some positive integer
            to consider children within that many levels of the root Group.

        Returns
        -------
        count : int
        """
        if self.metadata.consolidated_metadata is not None:
            return len(self.metadata.consolidated_metadata.flattened_metadata)
        # TODO: consider using aioitertools.builtins.sum for this
        # return await aioitertools.builtins.sum((1 async for _ in self.members()), start=0)
        n = 0
        async for _ in self.members(max_depth=max_depth):
            n += 1
        return n

    async def members(
        self,
        max_depth: int | None = 0,
    ) -> AsyncGenerator[tuple[str, AsyncArray | AsyncGroup], None]:
        """
        Returns an AsyncGenerator over the arrays and groups contained in this group.
        This method requires that `store_path.store` supports directory listing.

        The results are not guaranteed to be ordered.

        Parameters
        ----------
        max_depth : int, default 0
            The maximum number of levels of the hierarchy to include. By
            default, (``max_depth=0``) only immediate children are included. Set
            ``max_depth=None`` to include all nodes, and some positive integer
            to consider children within that many levels of the root Group.

        """
        if max_depth is not None and max_depth < 0:
            raise ValueError(f"max_depth must be None or >= 0. Got '{max_depth}' instead")
        async for item in self._members(max_depth=max_depth, current_depth=0):
            yield item

    async def _members(
        self, max_depth: int | None, current_depth: int
    ) -> AsyncGenerator[tuple[str, AsyncArray | AsyncGroup], None]:
        if self.metadata.consolidated_metadata is not None:
            # we should be able to do members without any additional I/O
            members = self._members_consolidated(max_depth, current_depth)

            for member in members:
                yield member
            return

        if not self.store_path.store.supports_listing:
            msg = (
                f"The store associated with this group ({type(self.store_path.store)}) "
                "does not support listing, "
                "specifically via the `list_dir` method. "
                "This function requires a store that supports listing."
            )

            raise ValueError(msg)
        # would be nice to make these special keys accessible programmatically,
        # and scoped to specific zarr versions
        _skip_keys = ("zarr.json", ".zgroup", ".zattrs")

        # hmm lots of I/O and logic interleaved here.
        # We *could* have an async gen over self.metadata.consolidated_metadata.metadata.keys()
        # and plug in here.l `getitem` will skip I/O.
        # Kinda a shape to have all the asyncio task overhead though, when it isn't needed.

        async for key in self.store_path.store.list_dir(self.store_path.path):
            if key in _skip_keys:
                continue
            try:
                obj = await self.getitem(key)
                yield (key, obj)

                if (
                    ((max_depth is None) or (current_depth < max_depth))
                    and hasattr(obj.metadata, "node_type")
                    and obj.metadata.node_type == "group"
                ):
                    # the assert is just for mypy to know that `obj.metadata.node_type`
                    # implies an AsyncGroup, not an AsyncArray
                    assert isinstance(obj, AsyncGroup)
                    async for child_key, val in obj._members(
                        max_depth=max_depth, current_depth=current_depth + 1
                    ):
                        yield "/".join([key, child_key]), val
            except KeyError:
                # keyerror is raised when `key` names an object (in the object storage sense),
                # as opposed to a prefix, in the store under the prefix associated with this group
                # in which case `key` cannot be the name of a sub-array or sub-group.
                logger.warning(
                    "Object at %s is not recognized as a component of a Zarr hierarchy.",
                    key,
                )

    def _members_consolidated(
        self, max_depth: int | None, current_depth: int, prefix: str = ""
    ) -> Generator[tuple[str, AsyncArray | AsyncGroup], None]:
        consolidated_metadata = self.metadata.consolidated_metadata

        # we kind of just want the top-level keys.
        if consolidated_metadata is not None:
            for key in consolidated_metadata.metadata.keys():
                obj = self._getitem_consolidated(self.store_path, key)  # Metadata -> Group/Array
                # this is probably  generally useful
                key = "/".join([prefix, key]).lstrip("/")
                yield key, obj

                if ((max_depth is None) or (current_depth < max_depth)) and isinstance(
                    obj, AsyncGroup
                ):
                    yield from obj._members_consolidated(max_depth, current_depth + 1, prefix=key)

    async def contains(self, member: str) -> bool:
        # TODO: this can be made more efficient.
        try:
            await self.getitem(member)
        except KeyError:
            return False
        else:
            return True

    # todo: decide if this method should be separate from `groups`
    async def group_keys(self) -> AsyncGenerator[str, None]:
        async for key, value in self.members():
            if isinstance(value, AsyncGroup):
                yield key

    # todo: decide if this method should be separate from `group_keys`
    async def groups(self) -> AsyncGenerator[AsyncGroup, None]:
        async for _, value in self.members():
            if isinstance(value, AsyncGroup):
                yield value

    # todo: decide if this method should be separate from `arrays`
    async def array_keys(self) -> AsyncGenerator[str, None]:
        async for key, value in self.members():
            if isinstance(value, AsyncArray):
                yield key

    # todo: decide if this method should be separate from `array_keys`
    async def arrays(self) -> AsyncGenerator[tuple[str, AsyncArray], None]:
        async for key, value in self.members():
            if isinstance(value, AsyncArray):
                yield key, value

    async def tree(self, expand: bool = False, level: int | None = None) -> Any:
        raise NotImplementedError

    async def empty(self, **kwargs: Any) -> AsyncArray:
        raise NotImplementedError

    async def zeros(self, **kwargs: Any) -> AsyncArray:
        raise NotImplementedError

    async def ones(self, **kwargs: Any) -> AsyncArray:
        raise NotImplementedError

    async def full(self, **kwargs: Any) -> AsyncArray:
        raise NotImplementedError

    async def empty_like(self, prototype: AsyncArray, **kwargs: Any) -> AsyncArray:
        raise NotImplementedError

    async def zeros_like(self, prototype: AsyncArray, **kwargs: Any) -> AsyncArray:
        raise NotImplementedError

    async def ones_like(self, prototype: AsyncArray, **kwargs: Any) -> AsyncArray:
        raise NotImplementedError

    async def full_like(self, prototype: AsyncArray, **kwargs: Any) -> AsyncArray:
        raise NotImplementedError

    async def move(self, source: str, dest: str) -> None:
        raise NotImplementedError


@dataclass(frozen=True)
class Group(SyncMixin):
    _async_group: AsyncGroup

    @classmethod
    def from_store(
        cls,
        store: StoreLike,
        *,
        attributes: dict[str, Any] | None = None,
        zarr_format: ZarrFormat = 3,
        exists_ok: bool = False,
    ) -> Group:
        attributes = attributes or {}
        obj = sync(
            AsyncGroup.from_store(
                store,
                attributes=attributes,
                exists_ok=exists_ok,
                zarr_format=zarr_format,
            ),
        )

        return cls(obj)

    @classmethod
    def open(
        cls,
        store: StoreLike,
        zarr_format: Literal[2, 3, None] = 3,
    ) -> Group:
        obj = sync(AsyncGroup.open(store, zarr_format=zarr_format))
        return cls(obj)

    def __getitem__(self, path: str) -> Array | Group:
        obj = self._sync(self._async_group.getitem(path))
        if isinstance(obj, AsyncArray):
            return Array(obj)
        else:
            return Group(obj)

    def __delitem__(self, key: str) -> None:
        self._sync(self._async_group.delitem(key))

    def __iter__(self) -> Iterator[str]:
        raise NotImplementedError

    def __len__(self) -> int:
        raise NotImplementedError

    def __setitem__(self, key: str, value: Any) -> None:
        """__setitem__ is not supported in v3"""
        raise NotImplementedError

    async def update_attributes_async(self, new_attributes: dict[str, Any]) -> Group:
        new_metadata = replace(self.metadata, attributes=new_attributes)

        # Write new metadata
        to_save = new_metadata.to_buffer_dict(default_buffer_prototype())
        awaitables = [set_or_delete(self.store_path / key, value) for key, value in to_save.items()]
        await asyncio.gather(*awaitables)

        async_group = replace(self._async_group, metadata=new_metadata)
        return replace(self, _async_group=async_group)

    @property
    def store_path(self) -> StorePath:
        return self._async_group.store_path

    @property
    def metadata(self) -> GroupMetadata:
        return self._async_group.metadata

    @property
    def path(self) -> str:
        """Storage path."""
        return self._async_group.path

    @property
    def name(self) -> str:
        """Group name following h5py convention."""
        return self._async_group.name

    @property
    def basename(self) -> str:
        """Final component of name."""
        return self._async_group.basename

    @property
    def attrs(self) -> Attributes:
        return Attributes(self)

    @property
    def info(self) -> None:
        raise NotImplementedError

    @property
    def store(self) -> Store:
        # Backwards compatibility for 2.x
        return self._async_group.store

    @property
    def read_only(self) -> bool:
        # Backwards compatibility for 2.x
        return self._async_group.read_only

    @property
    def synchronizer(self) -> None:
        # Backwards compatibility for 2.x
        # Not implemented in 3.x yet.
        return self._async_group.synchronizer

    def update_attributes(self, new_attributes: dict[str, Any]) -> Group:
        self._sync(self._async_group.update_attributes(new_attributes))
        return self

    def nmembers(self, max_depth: int | None = 0) -> int:
        return self._sync(self._async_group.nmembers(max_depth=max_depth))

    def members(self, max_depth: int | None = 0) -> tuple[tuple[str, Array | Group], ...]:
        """
        Return the sub-arrays and sub-groups of this group as a tuple of (name, array | group)
        pairs
        """
        _members = self._sync_iter(self._async_group.members(max_depth=max_depth))

        result = tuple(map(lambda kv: (kv[0], _parse_async_node(kv[1])), _members))
        return result

    def __contains__(self, member: str) -> bool:
        return self._sync(self._async_group.contains(member))

    def group_keys(self) -> tuple[str, ...]:
        return tuple(self._sync_iter(self._async_group.group_keys()))

    def groups(self) -> tuple[Group, ...]:
        # TODO: in v2 this was a generator that return key: Group
        return tuple(Group(obj) for obj in self._sync_iter(self._async_group.groups()))

    def array_keys(self) -> tuple[str, ...]:
        return tuple(self._sync_iter(self._async_group.array_keys()))

    def arrays(self) -> Generator[tuple[str, Array], None]:
        for k, v in self._sync_iter(self._async_group.arrays()):
            yield k, Array(v)

    def tree(self, expand: bool = False, level: int | None = None) -> Any:
        return self._sync(self._async_group.tree(expand=expand, level=level))

    def create_group(self, name: str, **kwargs: Any) -> Group:
        return Group(self._sync(self._async_group.create_group(name, **kwargs)))

    def require_group(self, name: str, **kwargs: Any) -> Group:
        """Obtain a sub-group, creating one if it doesn't exist.

        Parameters
        ----------
        name : string
            Group name.
        overwrite : bool, optional
            Overwrite any existing group with given `name` if present.

        Returns
        -------
        g : Group
        """
        return Group(self._sync(self._async_group.require_group(name, **kwargs)))

    def require_groups(self, *names: str) -> tuple[Group, ...]:
        """Convenience method to require multiple groups in a single call."""
        return tuple(map(Group, self._sync(self._async_group.require_groups(*names))))

    def create(self, *args: Any, **kwargs: Any) -> Array:
        # Backwards compatibility for 2.x
        return self.create_array(*args, **kwargs)

    def create_array(
        self,
        name: str,
        *,
        shape: ShapeLike,
        dtype: npt.DTypeLike = "float64",
        fill_value: Any | None = None,
        attributes: dict[str, JSON] | None = None,
        # v3 only
        chunk_shape: ChunkCoords | None = None,
        chunk_key_encoding: (
            ChunkKeyEncoding
            | tuple[Literal["default"], Literal[".", "/"]]
            | tuple[Literal["v2"], Literal[".", "/"]]
            | None
        ) = None,
        codecs: Iterable[Codec | dict[str, JSON]] | None = None,
        dimension_names: Iterable[str] | None = None,
        # v2 only
        chunks: ShapeLike | None = None,
        dimension_separator: Literal[".", "/"] | None = None,
        order: Literal["C", "F"] | None = None,
        filters: list[dict[str, JSON]] | None = None,
        compressor: dict[str, JSON] | None = None,
        # runtime
        exists_ok: bool = False,
        data: npt.ArrayLike | None = None,
    ) -> Array:
        """
        Create a zarr array within this AsyncGroup.
        This method lightly wraps AsyncArray.create.

        Parameters
        ----------
        name: str
            The name of the array.
        shape: tuple[int, ...]
            The shape of the array.
        dtype: np.DtypeLike = float64
            The data type of the array.
        chunk_shape: tuple[int, ...] | None = None
            The shape of the chunks of the array. V3 only.
        chunk_key_encoding: ChunkKeyEncoding | tuple[Literal["default"], Literal[".", "/"]] | tuple[Literal["v2"], Literal[".", "/"]] | None = None
            A specification of how the chunk keys are represented in storage.
        codecs: Iterable[Codec | dict[str, JSON]] | None = None
            An iterable of Codec or dict serializations thereof. The elements of this collection
            specify the transformation from array values to stored bytes.
        dimension_names: Iterable[str] | None = None
            The names of the dimensions of the array. V3 only.
        chunks: ChunkCoords | None = None
            The shape of the chunks of the array. V2 only.
        dimension_separator: Literal[".", "/"] | None = None
            The delimiter used for the chunk keys.
        order: Literal["C", "F"] | None = None
            The memory order of the array.
        filters: list[dict[str, JSON]] | None = None
            Filters for the array.
        compressor: dict[str, JSON] | None = None
            The compressor for the array.
        exists_ok: bool = False
            If True, a pre-existing array or group at the path of this array will
            be overwritten. If False, the presence of a pre-existing array or group is
            an error.
        data: npt.ArrayLike | None = None
            Array data to initialize the array with.

        Returns
        -------
        Array

        """
        return Array(
            self._sync(
                self._async_group.create_array(
                    name=name,
                    shape=shape,
                    dtype=dtype,
                    fill_value=fill_value,
                    attributes=attributes,
                    chunk_shape=chunk_shape,
                    chunk_key_encoding=chunk_key_encoding,
                    codecs=codecs,
                    dimension_names=dimension_names,
                    chunks=chunks,
                    dimension_separator=dimension_separator,
                    order=order,
                    filters=filters,
                    compressor=compressor,
                    exists_ok=exists_ok,
                    data=data,
                )
            )
        )

    @deprecated("Use Group.create_array instead.")
    def create_dataset(self, name: str, **kwargs: Any) -> Array:
        """Create an array.

        Arrays are known as "datasets" in HDF5 terminology. For compatibility
        with h5py, Zarr groups also implement the :func:`zarr.Group.require_dataset` method.

        Parameters
        ----------
        name : string
            Array name.
        kwargs : dict
            Additional arguments passed to :func:`zarr.Group.create_array`

        Returns
        -------
        a : Array

        .. deprecated:: 3.0.0
            The h5py compatibility methods will be removed in 3.1.0. Use `Group.create_array` instead.
        """
        return Array(self._sync(self._async_group.create_dataset(name, **kwargs)))

    @deprecated("Use Group.require_array instead.")
    def require_dataset(self, name: str, **kwargs: Any) -> Array:
        """Obtain an array, creating if it doesn't exist.

        Arrays are known as "datasets" in HDF5 terminology. For compatibility
        with h5py, Zarr groups also implement the :func:`zarr.Group.create_dataset` method.

        Other `kwargs` are as per :func:`zarr.Group.create_dataset`.

        Parameters
        ----------
        name : string
            Array name.
        shape : int or tuple of ints
            Array shape.
        dtype : string or dtype, optional
            NumPy dtype.
        exact : bool, optional
            If True, require `dtype` to match exactly. If false, require
            `dtype` can be cast from array dtype.

        Returns
        -------
        a : Array

        .. deprecated:: 3.0.0
            The h5py compatibility methods will be removed in 3.1.0. Use `Group.require_array` instead.
        """
        return Array(self._sync(self._async_group.require_array(name, **kwargs)))

    def require_array(self, name: str, **kwargs: Any) -> Array:
        """Obtain an array, creating if it doesn't exist.


        Other `kwargs` are as per :func:`zarr.Group.create_array`.

        Parameters
        ----------
        name : string
            Array name.
        shape : int or tuple of ints
            Array shape.
        dtype : string or dtype, optional
            NumPy dtype.
        exact : bool, optional
            If True, require `dtype` to match exactly. If false, require
            `dtype` can be cast from array dtype.

        Returns
        -------
        a : Array
        """
        return Array(self._sync(self._async_group.require_array(name, **kwargs)))

    def empty(self, **kwargs: Any) -> Array:
        return Array(self._sync(self._async_group.empty(**kwargs)))

    def zeros(self, **kwargs: Any) -> Array:
        return Array(self._sync(self._async_group.zeros(**kwargs)))

    def ones(self, **kwargs: Any) -> Array:
        return Array(self._sync(self._async_group.ones(**kwargs)))

    def full(self, **kwargs: Any) -> Array:
        return Array(self._sync(self._async_group.full(**kwargs)))

    def empty_like(self, prototype: AsyncArray, **kwargs: Any) -> Array:
        return Array(self._sync(self._async_group.empty_like(prototype, **kwargs)))

    def zeros_like(self, prototype: AsyncArray, **kwargs: Any) -> Array:
        return Array(self._sync(self._async_group.zeros_like(prototype, **kwargs)))

    def ones_like(self, prototype: AsyncArray, **kwargs: Any) -> Array:
        return Array(self._sync(self._async_group.ones_like(prototype, **kwargs)))

    def full_like(self, prototype: AsyncArray, **kwargs: Any) -> Array:
        return Array(self._sync(self._async_group.full_like(prototype, **kwargs)))

    def move(self, source: str, dest: str) -> None:
        return self._sync(self._async_group.move(source, dest))

    @deprecated("Use Group.create_array instead.")
    def array(
        self,
        name: str,
        *,
        shape: ChunkCoords,
        dtype: npt.DTypeLike = "float64",
        fill_value: Any | None = None,
        attributes: dict[str, JSON] | None = None,
        # v3 only
        chunk_shape: ChunkCoords | None = None,
        chunk_key_encoding: (
            ChunkKeyEncoding
            | tuple[Literal["default"], Literal[".", "/"]]
            | tuple[Literal["v2"], Literal[".", "/"]]
            | None
        ) = None,
        codecs: Iterable[Codec | dict[str, JSON]] | None = None,
        dimension_names: Iterable[str] | None = None,
        # v2 only
        chunks: ChunkCoords | None = None,
        dimension_separator: Literal[".", "/"] | None = None,
        order: Literal["C", "F"] | None = None,
        filters: list[dict[str, JSON]] | None = None,
        compressor: dict[str, JSON] | None = None,
        # runtime
        exists_ok: bool = False,
        data: npt.ArrayLike | None = None,
    ) -> Array:
        """
        Create a zarr array within this AsyncGroup.
        This method lightly wraps `AsyncArray.create`.

        Parameters
        ----------
        name: str
            The name of the array.
        shape: tuple[int, ...]
            The shape of the array.
        dtype: np.DtypeLike = float64
            The data type of the array.
        chunk_shape: tuple[int, ...] | None = None
            The shape of the chunks of the array. V3 only.
        chunk_key_encoding: ChunkKeyEncoding | tuple[Literal["default"], Literal[".", "/"]] | tuple[Literal["v2"], Literal[".", "/"]] | None = None
            A specification of how the chunk keys are represented in storage.
        codecs: Iterable[Codec | dict[str, JSON]] | None = None
            An iterable of Codec or dict serializations thereof. The elements of
            this collection specify the transformation from array values to stored bytes.
        dimension_names: Iterable[str] | None = None
            The names of the dimensions of the array. V3 only.
        chunks: ChunkCoords | None = None
            The shape of the chunks of the array. V2 only.
        dimension_separator: Literal[".", "/"] | None = None
            The delimiter used for the chunk keys.
        order: Literal["C", "F"] | None = None
            The memory order of the array.
        filters: list[dict[str, JSON]] | None = None
            Filters for the array.
        compressor: dict[str, JSON] | None = None
            The compressor for the array.
        exists_ok: bool = False
            If True, a pre-existing array or group at the path of this array will
            be overwritten. If False, the presence of a pre-existing array or group is
            an error.
        data: npt.ArrayLike | None = None
            Array data to initialize the array with.

        Returns
        -------

        Array

        """
        return Array(
            self._sync(
                self._async_group.create_array(
                    name=name,
                    shape=shape,
                    dtype=dtype,
                    fill_value=fill_value,
                    attributes=attributes,
                    chunk_shape=chunk_shape,
                    chunk_key_encoding=chunk_key_encoding,
                    codecs=codecs,
                    dimension_names=dimension_names,
                    chunks=chunks,
                    dimension_separator=dimension_separator,
                    order=order,
                    filters=filters,
                    compressor=compressor,
                    exists_ok=exists_ok,
                    data=data,
                )
            )
        )<|MERGE_RESOLUTION|>--- conflicted
+++ resolved
@@ -382,15 +382,9 @@
         """
         store_path = await make_store_path(store)
 
-<<<<<<< HEAD
-        if zarr_format == 2 or zarr_format is None:
-            if use_consolidated is None:
-                use_consolidated = ".zmetadata"
-=======
         consolidated_key = ".zmetadata"
         if zarr_format == 2 or zarr_format is None and isinstance(use_consolidated, str):
             consolidated_key = use_consolidated  # type: ignore[assignment]
->>>>>>> 4db042b3
 
         if zarr_format == 2:
             paths = [store_path / ZGROUP_JSON, store_path / ZATTRS_JSON]
