--- conflicted
+++ resolved
@@ -26,11 +26,8 @@
     ZGROUP_JSON,
     ChunkCoords,
     ZarrFormat,
-<<<<<<< HEAD
     _json_convert,
-=======
     parse_shapelike,
->>>>>>> de075de0
 )
 from zarr.core.config import config
 from zarr.core.metadata import ArrayMetadata, ArrayV3Metadata
@@ -84,6 +81,15 @@
         raise TypeError(f"Unknown node type, got {type(node)}")
 
 
+# What does ConsolidatedMetadata mean at non-root levels of a Store?
+# Specifically, if a we have a Group at `/a/b` and cnosolidate
+# all the metadata under it, should the keys in the metadata map
+# be
+#   1: /a/b/1, /a/b/2, ...
+#   2: /1, /2, ...
+# ?
+
+
 @dataclass(frozen=True)
 class ConsolidatedMetadata:
     metadata: dict[str, ArrayMetadata | GroupMetadata]
@@ -128,6 +134,12 @@
         if data["must_understand"] is not False:
             raise ValueError
         return cls(metadata=metadata)
+
+    def _filter_prefix(self, key: str) -> ConsolidatedMetadata:
+        """
+        Filter a
+        """
+        return replace(self, metadata={k: v for k, v in self.metadata.items() if k.startswith(key)})
 
 
 @dataclass(frozen=True)
@@ -279,20 +291,50 @@
         store_path = self.store_path / key
         logger.debug("key=%s, store_path=%s", key, store_path)
 
+        # Consolidated metadata lets us avoid some I/O operations so try that first.
+        if self.metadata.consolidated_metadata is not None:
+            try:
+                metadata = self.metadata.consolidated_metadata.metadata[key]
+            except KeyError as e:
+                # The Group Metadata has consolidated metadata, but the key
+                # isn't present. We trust this to mean that the key isn't in
+                # the hierarchy, and *don't* fall back to checking the store.
+                msg = f"'{key}' not found in consolidated metadata."
+                raise KeyError(msg) from e
+
+            if metadata.zarr_format == 3:
+                assert isinstance(metadata, GroupMetadata | ArrayV3Metadata)
+
+                if metadata.node_type == "group":
+                    # To speed up nested access like
+                    #     group.getitem("a").getitem("b").getitem("array")
+                    # we'll propagate the consolidated metadata to children. However, we need
+                    # to remove the `store_path` prefix to ensure that `group.getitem("a")`
+                    # has a different (shorter) prefix thanks to it having a longer root.
+                    metadata = replace(
+                        self.metadata,
+                        consolidated_metadata=replace(
+                            self.metadata.consolidated_metadata,
+                            metadata={
+                                k.split(key, 1)[-1].lstrip("/"): v
+                                for k, v in self.metadata.consolidated_metadata.metadata.items()
+                                if k.startswith(key) and k != key
+                            },
+                        ),
+                    )
+                    return AsyncGroup(metadata=metadata, store_path=store_path)
+                else:
+                    # TODO: order?
+                    return AsyncArray(metadata=metadata, store_path=store_path)
+            else:
+                # v2
+                raise NotImplementedError
+
         # Note:
         # in zarr-python v2, we first check if `key` references an Array, else if `key` references
         # a group,using standalone `contains_array` and `contains_group` functions. These functions
         # are reusable, but for v3 they would perform redundant I/O operations.
         # Not clear how much of that strategy we want to keep here.
-        if self.metadata.consolidated_metadata is not None:
-            metadata = self.metadata.consolidated_metadata.metadata[key]
-
-            if metadata.node_type == "group":
-                return AsyncGroup(metadata=metadata, store_path=store_path)
-            else:
-                # TODO: order?
-                return AsyncArray(metadata=metadata, store_path=store_path)
-
         elif self.metadata.zarr_format == 3:
             zarr_json_bytes = await (store_path / ZARR_JSON).get()
             if zarr_json_bytes is None:
@@ -338,10 +380,13 @@
             raise ValueError(f"unexpected zarr_format: {self.metadata.zarr_format}")
 
     async def delitem(self, key: str) -> None:
-        # TODO: sync consolidated_metadata
         store_path = self.store_path / key
         if self.metadata.zarr_format == 3:
             await (store_path / ZARR_JSON).delete()
+            if self.metadata.consolidated_metadata:
+                self.metadata.consolidated_metadata.metadata.pop(key, None)
+                # This should probably synchronize?
+
         elif self.metadata.zarr_format == 2:
             await asyncio.gather(
                 (store_path / ZGROUP_JSON).delete(),  # TODO: missing_ok=False
