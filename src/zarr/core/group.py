from __future__ import annotations

import asyncio
import itertools
import json
import logging
from collections import defaultdict
from dataclasses import asdict, dataclass, field, replace
from enum import Enum
from typing import TYPE_CHECKING, Literal, cast, overload

import numcodecs.abc
import numpy as np
import numpy.typing as npt
from typing_extensions import deprecated

import zarr.api.asynchronous as async_api
from zarr.abc.metadata import Metadata
from zarr.abc.store import Store, set_or_delete
from zarr.core.array import Array, AsyncArray
from zarr.core.attributes import Attributes
from zarr.core.buffer import default_buffer_prototype
from zarr.core.common import (
    JSON,
    ZARR_JSON,
    ZARRAY_JSON,
    ZATTRS_JSON,
    ZGROUP_JSON,
    ZMETADATA_V2_JSON,
    ChunkCoords,
    ShapeLike,
    ZarrFormat,
    parse_shapelike,
)
from zarr.core.config import config
from zarr.core.metadata import ArrayV2Metadata, ArrayV3Metadata
from zarr.core.metadata.common import ArrayMetadata
from zarr.core.sync import SyncMixin, sync
from zarr.store import StoreLike, StorePath, make_store_path
from zarr.store.common import ensure_no_existing_node

if TYPE_CHECKING:
    from collections.abc import AsyncGenerator, Generator, Iterable, Iterator
    from typing import Any

    from zarr.abc.codec import Codec
    from zarr.core.buffer import Buffer, BufferPrototype
    from zarr.core.chunk_key_encodings import ChunkKeyEncoding

logger = logging.getLogger("zarr.group")


def parse_zarr_format(data: Any) -> ZarrFormat:
    if data in (2, 3):
        return cast(Literal[2, 3], data)
    msg = msg = f"Invalid zarr_format. Expected one of 2 or 3. Got {data}."
    raise ValueError(msg)


# todo: convert None to empty dict
def parse_attributes(data: Any) -> dict[str, Any]:
    if data is None:
        return {}
    elif isinstance(data, dict) and all(isinstance(k, str) for k in data):
        return data
    msg = f"Expected dict with string keys. Got {type(data)} instead."
    raise TypeError(msg)


@overload
def _parse_async_node(node: AsyncArray) -> Array: ...


@overload
def _parse_async_node(node: AsyncGroup) -> Group: ...


def _parse_async_node(node: AsyncArray | AsyncGroup) -> Array | Group:
    """
    Wrap an AsyncArray in an Array, or an AsyncGroup in a Group.
    """
    if isinstance(node, AsyncArray):
        return Array(node)
    elif isinstance(node, AsyncGroup):
        return Group(node)
    else:
        raise TypeError(f"Unknown node type, got {type(node)}")


def _json_convert(o: object) -> Any:
    if isinstance(o, np.dtype):
        return str(o)
    if np.isscalar(o):
        out: Any
        if hasattr(o, "dtype") and o.dtype.kind == "M" and hasattr(o, "view"):
            # https://github.com/zarr-developers/zarr-python/issues/2119
            # `.item()` on a datetime type might or might not return an
            # integer, depending on the value.
            # Explicitly cast to an int first, and then grab .item()
            out = o.view("i8").item()
        else:
            # convert numpy scalar to python type, and pass
            # python types through
            out = getattr(o, "item", lambda: o)()
            if isinstance(out, complex):
                # python complex types are not JSON serializable, so we use the
                # serialization defined in the zarr v3 spec
                return [out.real, out.imag]
        return out
    if isinstance(o, Enum):
        return o.name
    # this serializes numcodecs compressors
    # todo: implement to_dict for codecs
    elif isinstance(o, numcodecs.abc.Codec):
        config: dict[str, Any] = o.get_config()
        return config
    raise TypeError


@dataclass(frozen=True)
class ConsolidatedMetadata:
    """
    Consolidated Metadata for this Group.

    This stores the metadata of child nodes below this group. Any child groups
    will have their consolidated metadata set appropriately.
    """

    metadata: dict[str, ArrayMetadata | GroupMetadata]
    kind: Literal["inline"] = "inline"
    must_understand: Literal[False] = False

    def to_dict(self) -> dict[str, JSON]:
        return {
            "kind": self.kind,
            "must_understand": self.must_understand,
            "metadata": {k: v.to_dict() for k, v in self.flattened_metadata.items()},
        }

    @classmethod
    def from_dict(cls, data: dict[str, JSON]) -> ConsolidatedMetadata:
        data = dict(data)

        kind = data.get("kind")
        if kind != "inline":
            raise ValueError(f"Consolidated metadata kind='{kind}' is not supported.")

        # Do we care about the value of 'must_understand'?
        # if data["must_understand"] is not False:
        #     raise ValueError

        raw_metadata = data.get("metadata")
        if not isinstance(raw_metadata, dict):
            raise TypeError(f"Unexpected type for 'metadata': {type(raw_metadata)}")

        metadata: dict[str, ArrayMetadata | GroupMetadata] = {}
        if raw_metadata:
            for k, v in raw_metadata.items():
                if not isinstance(v, dict):
                    raise TypeError(
                        f"Invalid value for metadata items. key='{k}', type='{type(v).__name__}'"
                    )

                node_type = v.get("node_type", None)
                if node_type == "group":
                    metadata[k] = GroupMetadata.from_dict(v)
                elif node_type == "array" and v.get("zarr_format") == 3:
                    metadata[k] = ArrayV3Metadata.from_dict(v)
                elif node_type == "array":
                    metadata[k] = ArrayV2Metadata.from_dict(v)
                else:
                    # We either have V2 metadata, or invalid metadata
                    if "shape" in v:
                        # probably ArrayV2Metadata
                        metadata[k] = ArrayV2Metadata.from_dict(v)
                    else:
                        # probably v2 Group metadata
                        metadata[k] = GroupMetadata.from_dict(v)

            cls._flat_to_nested(metadata)

        return cls(metadata=metadata)

    @staticmethod
    def _flat_to_nested(
        metadata: dict[str, ArrayMetadata | GroupMetadata],
    ) -> None:
        """
        Convert a flat metadata representation to a nested one.

        Notes
        -----
        Flat metadata is used when persisting the consolidated metadata. The keys
        include the full path, not just the node name. The key prefixes can be
        used to determine which nodes are children of which other nodes.

        Nested metadata is used in-memory. The outermost level will only have the
        *immediate* children of the Group. All nested child groups will be stored
        under the consolidated metadata of their immediate parent.
        """
        # We have a flat mapping from {k: v} where the keys include the *full*
        # path segment:
        #  {
        #    "/a/b": { group_metadata },
        #    "/a/b/array-0": { array_metadata },
        #    "/a/b/array-1": { array_metadata },
        #  }
        #
        # We want to reorganize the metadata such that each Group contains the
        # array metadata of its immediate children.
        # In the example, the group at `/a/b` will have consolidated metadata
        # for its children `array-0` and `array-1`.
        #
        # metadata = dict(metadata)

        keys = sorted(metadata, key=lambda k: k.count("/"))
        grouped = {
            k: list(v) for k, v in itertools.groupby(keys, key=lambda k: k.rsplit("/", 1)[0])
        }

        # we go top down and directly manipulate metadata.
        for key, children_keys in grouped.items():
            # key is a key like "a", "a/b", "a/b/c"
            # The basic idea is to find the immediate parent (so "", "a", or "a/b")
            # and update that node's consolidated metadata to include the metadata
            # in children_keys
            *prefixes, name = key.split("/")
            parent = metadata

            while prefixes:
                # e.g. a/b/c has a parent "a/b". Walk through to get
                # metadata["a"]["b"]
                part = prefixes.pop(0)
                # we can assume that parent[part] here is a group
                # otherwise we wouldn't have a node with this `part` prefix.
                # We can also assume that the parent node will have consolidated metadata,
                # because we're walking top to bottom.
                parent = parent[part].consolidated_metadata.metadata  # type: ignore[union-attr]

            node = parent[name]
            children_keys = list(children_keys)

            if isinstance(node, ArrayMetadata):
                # These are already present, either thanks to being an array in the
                # root, or by being collected as a child in the else clause
                continue
            else:
                children_keys = list(children_keys)
                # We pop from metadata, since we're *moving* this under group
                children = {
                    child_key.split("/")[-1]: metadata.pop(child_key)
                    for child_key in children_keys
                    if child_key != key
                }
                parent[name] = replace(
                    node, consolidated_metadata=ConsolidatedMetadata(metadata=children)
                )

    @property
    def flattened_metadata(self) -> dict[str, ArrayMetadata | GroupMetadata]:
        """
        Return the flattened representation of Consolidated Metadata.

        The returned dictionary will have a key for each child node in the hierarchy
        under this group. Under the default (nested) representation available through
        ``self.metadata``, the dictionary only contains keys for immediate children.

        The keys of the dictionary will include the full path to a child node from
        the current group, where segments are joined by ``/``.

        Examples
        --------
        >>> cm = ConsolidatedMetadata(
        ...     metadata={
        ...         "group-0": GroupMetadata(
        ...             consolidated_metadata=ConsolidatedMetadata(
        ...                 {
        ...                     "group-0-0": GroupMetadata(),
        ...                 }
        ...             )
        ...         ),
        ...         "group-1": GroupMetadata(),
        ...     }
        ... )
        {'group-0': GroupMetadata(attributes={}, zarr_format=3, consolidated_metadata=None, node_type='group'),
         'group-0/group-0-0': GroupMetadata(attributes={}, zarr_format=3, consolidated_metadata=None, node_type='group'),
         'group-1': GroupMetadata(attributes={}, zarr_format=3, consolidated_metadata=None, node_type='group')}
        """
        metadata = {}

        def flatten(
            key: str, group: GroupMetadata | ArrayMetadata
        ) -> dict[str, ArrayMetadata | GroupMetadata]:
            children: dict[str, ArrayMetadata | GroupMetadata] = {}
            if isinstance(group, ArrayMetadata):
                children[key] = group
            else:
                if group.consolidated_metadata and group.consolidated_metadata.metadata is not None:
                    children[key] = replace(
                        group, consolidated_metadata=ConsolidatedMetadata(metadata={})
                    )
                    for name, val in group.consolidated_metadata.metadata.items():
                        full_key = "/".join([key, name])
                        if isinstance(val, GroupMetadata):
                            children.update(flatten(full_key, val))
                        else:
                            children[full_key] = val
                else:
                    children[key] = replace(group, consolidated_metadata=None)
            return children

        for k, v in self.metadata.items():
            metadata.update(flatten(k, v))

        return metadata


@dataclass(frozen=True)
class GroupMetadata(Metadata):
    attributes: dict[str, Any] = field(default_factory=dict)
    zarr_format: ZarrFormat = 3
    consolidated_metadata: ConsolidatedMetadata | None = None
    node_type: Literal["group"] = field(default="group", init=False)

    def to_buffer_dict(self, prototype: BufferPrototype) -> dict[str, Buffer]:
        json_indent = config.get("json_indent")
        if self.zarr_format == 3:
            return {
                ZARR_JSON: prototype.buffer.from_bytes(
                    json.dumps(self.to_dict(), default=_json_convert, indent=json_indent).encode()
                )
            }
        else:
            items = {
                ZGROUP_JSON: prototype.buffer.from_bytes(
                    json.dumps({"zarr_format": self.zarr_format}, indent=json_indent).encode()
                ),
                ZATTRS_JSON: prototype.buffer.from_bytes(
                    json.dumps(self.attributes, indent=json_indent).encode()
                ),
            }
            if self.consolidated_metadata:
                d = {
                    ZGROUP_JSON: {"zarr_format": self.zarr_format},
                    ZATTRS_JSON: self.attributes,
                }
                consolidated_metadata = self.consolidated_metadata.to_dict()["metadata"]
                assert isinstance(consolidated_metadata, dict)
                for k, v in consolidated_metadata.items():
                    attrs = v.pop("attributes", None)
                    d[f"{k}/{ZATTRS_JSON}"] = attrs
                    if "shape" in v:
                        # it's an array
                        d[f"{k}/{ZARRAY_JSON}"] = v
                    else:
                        d[f"{k}/{ZGROUP_JSON}"] = {
                            "zarr_format": self.zarr_format,
                            "consolidated_metadata": {
                                "metadata": {},
                                "must_understand": False,
                                "kind": "inline",
                            },
                        }

                items[ZMETADATA_V2_JSON] = prototype.buffer.from_bytes(
                    json.dumps(
                        {"metadata": d, "zarr_consolidated_format": 1},
                        indent=json_indent,
                        default=_json_convert,
                    ).encode()
                )

            return items

    def __init__(
<<<<<<< HEAD
        self,
        attributes: dict[str, Any] | None = None,
        zarr_format: ZarrFormat = 3,
        consolidated_metadata: ConsolidatedMetadata | None = None,
    ):
=======
        self, attributes: dict[str, Any] | None = None, zarr_format: ZarrFormat = 3
    ) -> None:
>>>>>>> fafd0bf7
        attributes_parsed = parse_attributes(attributes)
        zarr_format_parsed = parse_zarr_format(zarr_format)

        object.__setattr__(self, "attributes", attributes_parsed)
        object.__setattr__(self, "zarr_format", zarr_format_parsed)
        object.__setattr__(self, "consolidated_metadata", consolidated_metadata)

    @classmethod
    def from_dict(cls, data: dict[str, Any]) -> GroupMetadata:
        data = dict(data)
        assert data.pop("node_type", None) in ("group", None)
        consolidated_metadata = data.pop("consolidated_metadata", None)
        if consolidated_metadata:
            data["consolidated_metadata"] = ConsolidatedMetadata.from_dict(consolidated_metadata)
        return cls(**data)

    def to_dict(self) -> dict[str, Any]:
        result = asdict(replace(self, consolidated_metadata=None))
        if self.consolidated_metadata:
            result["consolidated_metadata"] = self.consolidated_metadata.to_dict()
        return result


@dataclass(frozen=True)
class AsyncGroup:
    metadata: GroupMetadata
    store_path: StorePath

    @classmethod
    async def from_store(
        cls,
        store: StoreLike,
        *,
        attributes: dict[str, Any] | None = None,
        exists_ok: bool = False,
        zarr_format: ZarrFormat = 3,
    ) -> AsyncGroup:
        store_path = await make_store_path(store)
        if not exists_ok:
            await ensure_no_existing_node(store_path, zarr_format=zarr_format)
        attributes = attributes or {}
        group = cls(
            metadata=GroupMetadata(attributes=attributes, zarr_format=zarr_format),
            store_path=store_path,
        )
        await group._save_metadata()
        return group

    @classmethod
    async def open(
        cls,
        store: StoreLike,
        zarr_format: Literal[2, 3, None] = 3,
        use_consolidated: bool | str | None = None,
    ) -> AsyncGroup:
        """
        Open a new AsyncGroup

        Parameters
        ----------
        store: StoreLike
        zarr_format: {2, 3}, optional
        use_consolidated: bool or str, default None
            Whether to use consolidated metadata.

            By default, consolidated metadata is used if it's present in the
            store (in the ``zarr.json`` for Zarr v3 and in the ``.zmetadata`` file
            for Zarr v2).

            To explicitly require consolidated metadata, set ``use_consolidated=True``,
            which will raise an exception if consolidated metadata is not found.

            To explicitly *not* use consolidated metadata, set ``use_consolidated=False``,
            which will fall back to using the regular, non consolidated metadata.

            Zarr v2 allowed configuring the key storing the consolidated metadata
            (``.zmetadata`` by default). Specify the custom key as ``use_consolidated``
            to load consolidated metadata from a non-default key.
        """
        store_path = await make_store_path(store)

        consolidated_key = ZMETADATA_V2_JSON

        if (zarr_format == 2 or zarr_format is None) and isinstance(use_consolidated, str):
            consolidated_key = use_consolidated

        if zarr_format == 2:
            paths = [store_path / ZGROUP_JSON, store_path / ZATTRS_JSON]
            if use_consolidated or use_consolidated is None:
                paths.append(store_path / consolidated_key)

            zgroup_bytes, zattrs_bytes, *rest = await asyncio.gather(
                *[path.get() for path in paths]
            )
            if zgroup_bytes is None:
                raise FileNotFoundError(store_path)

            if use_consolidated or use_consolidated is None:
                maybe_consolidated_metadata_bytes = rest[0]

            else:
                maybe_consolidated_metadata_bytes = None

        elif zarr_format == 3:
            zarr_json_bytes = await (store_path / ZARR_JSON).get()
            if zarr_json_bytes is None:
                raise FileNotFoundError(store_path)
        elif zarr_format is None:
            (
                zarr_json_bytes,
                zgroup_bytes,
                zattrs_bytes,
                maybe_consolidated_metadata_bytes,
            ) = await asyncio.gather(
                (store_path / ZARR_JSON).get(),
                (store_path / ZGROUP_JSON).get(),
                (store_path / ZATTRS_JSON).get(),
                (store_path / str(consolidated_key)).get(),
            )
            if zarr_json_bytes is not None and zgroup_bytes is not None:
                # TODO: revisit this exception type
                # alternatively, we could warn and favor v3
                raise ValueError("Both zarr.json and .zgroup objects exist")
            if zarr_json_bytes is None and zgroup_bytes is None:
                raise FileNotFoundError(store_path)
            # set zarr_format based on which keys were found
            if zarr_json_bytes is not None:
                zarr_format = 3
            else:
                zarr_format = 2
        else:
            raise ValueError(f"unexpected zarr_format: {zarr_format}")

        if zarr_format == 2:
            # this is checked above, asserting here for mypy
            assert zgroup_bytes is not None

            if use_consolidated and maybe_consolidated_metadata_bytes is None:
                # the user requested consolidated metadata, but it was missing
                raise ValueError(consolidated_key)

            return cls._from_bytes_v2(
                store_path, zgroup_bytes, zattrs_bytes, maybe_consolidated_metadata_bytes
            )
        else:
            # V3 groups are comprised of a zarr.json object
            assert zarr_json_bytes is not None
            if not isinstance(use_consolidated, bool | None):
                raise TypeError("use_consolidated must be a bool for Zarr V3.")

            return cls._from_bytes_v3(
                store_path,
                zarr_json_bytes,
                use_consolidated=use_consolidated,
            )

    @classmethod
    def _from_bytes_v2(
        cls,
        store_path: StorePath,
        zgroup_bytes: Buffer,
        zattrs_bytes: Buffer | None,
        consolidated_metadata_bytes: Buffer | None,
    ) -> AsyncGroup:
        # V2 groups are comprised of a .zgroup and .zattrs objects
        zgroup = json.loads(zgroup_bytes.to_bytes())
        zattrs = json.loads(zattrs_bytes.to_bytes()) if zattrs_bytes is not None else {}
        group_metadata = {**zgroup, "attributes": zattrs}

        if consolidated_metadata_bytes is not None:
            v2_consolidated_metadata = json.loads(consolidated_metadata_bytes.to_bytes())
            v2_consolidated_metadata = v2_consolidated_metadata["metadata"]
            # We already read zattrs and zgroup. Should we ignore these?
            v2_consolidated_metadata.pop(".zattrs")
            v2_consolidated_metadata.pop(".zgroup")

            consolidated_metadata: defaultdict[str, dict[str, Any]] = defaultdict(dict)

            # keys like air/.zarray, air/.zattrs
            for k, v in v2_consolidated_metadata.items():
                path, kind = k.rsplit("/.", 1)

                if kind == "zarray":
                    consolidated_metadata[path].update(v)
                elif kind == "zattrs":
                    consolidated_metadata[path]["attributes"] = v
                elif kind == "zgroup":
                    consolidated_metadata[path].update(v)
                else:
                    raise ValueError(f"Invalid file type '{kind}' at path '{path}")
            group_metadata["consolidated_metadata"] = {
                "metadata": dict(consolidated_metadata),
                "kind": "inline",
                "must_understand": False,
            }

        return cls.from_dict(store_path, group_metadata)

    @classmethod
    def _from_bytes_v3(
        cls, store_path: StorePath, zarr_json_bytes: Buffer, use_consolidated: bool | None
    ) -> AsyncGroup:
        group_metadata = json.loads(zarr_json_bytes.to_bytes())
        if use_consolidated and group_metadata.get("consolidated_metadata") is None:
            msg = f"Consolidated metadata requested with 'use_consolidated=True' but not found in '{store_path.path}'."
            raise ValueError(msg)

        elif use_consolidated is False:
            # Drop consolidated metadata if it's there.
            group_metadata.pop("consolidated_metadata", None)

        return cls.from_dict(store_path, group_metadata)

    @classmethod
    def from_dict(
        cls,
        store_path: StorePath,
        data: dict[str, Any],
    ) -> AsyncGroup:
        return cls(
            metadata=GroupMetadata.from_dict(data),
            store_path=store_path,
        )

    async def getitem(
        self,
        key: str,
    ) -> AsyncArray | AsyncGroup:
        store_path = self.store_path / key
        logger.debug("key=%s, store_path=%s", key, store_path)

        # Consolidated metadata lets us avoid some I/O operations so try that first.
        if self.metadata.consolidated_metadata is not None:
            return self._getitem_consolidated(store_path, key, prefix=self.name)

        # Note:
        # in zarr-python v2, we first check if `key` references an Array, else if `key` references
        # a group,using standalone `contains_array` and `contains_group` functions. These functions
        # are reusable, but for v3 they would perform redundant I/O operations.
        # Not clear how much of that strategy we want to keep here.
        elif self.metadata.zarr_format == 3:
            zarr_json_bytes = await (store_path / ZARR_JSON).get()
            if zarr_json_bytes is None:
                raise KeyError(key)
            else:
                zarr_json = json.loads(zarr_json_bytes.to_bytes())
            if zarr_json["node_type"] == "group":
                return type(self).from_dict(store_path, zarr_json)
            elif zarr_json["node_type"] == "array":
                return AsyncArray.from_dict(store_path, zarr_json)
            else:
                raise ValueError(f"unexpected node_type: {zarr_json['node_type']}")
        elif self.metadata.zarr_format == 2:
            # Q: how do we like optimistically fetching .zgroup, .zarray, and .zattrs?
            # This guarantees that we will always make at least one extra request to the store
            zgroup_bytes, zarray_bytes, zattrs_bytes = await asyncio.gather(
                (store_path / ZGROUP_JSON).get(),
                (store_path / ZARRAY_JSON).get(),
                (store_path / ZATTRS_JSON).get(),
            )

            if zgroup_bytes is None and zarray_bytes is None:
                raise KeyError(key)

            # unpack the zarray, if this is None then we must be opening a group
            zarray = json.loads(zarray_bytes.to_bytes()) if zarray_bytes else None
            # unpack the zattrs, this can be None if no attrs were written
            zattrs = json.loads(zattrs_bytes.to_bytes()) if zattrs_bytes is not None else {}

            if zarray is not None:
                # TODO: update this once the V2 array support is part of the primary array class
                zarr_json = {**zarray, "attributes": zattrs}
                return AsyncArray.from_dict(store_path, zarr_json)
            else:
                zgroup = (
                    json.loads(zgroup_bytes.to_bytes())
                    if zgroup_bytes is not None
                    else {"zarr_format": self.metadata.zarr_format}
                )
                zarr_json = {**zgroup, "attributes": zattrs}
                return type(self).from_dict(store_path, zarr_json)
        else:
            raise ValueError(f"unexpected zarr_format: {self.metadata.zarr_format}")

    def _getitem_consolidated(
        self, store_path: StorePath, key: str, prefix: str
    ) -> AsyncArray | AsyncGroup:
        # getitem, in the special case where we have consolidated metadata.
        # Note that this is a regular def (non async) function.
        # This shouldn't do any additional I/O.

        # the caller needs to verify this!
        assert self.metadata.consolidated_metadata is not None

        try:
            metadata = self.metadata.consolidated_metadata.metadata[key]
        except KeyError as e:
            # The Group Metadata has consolidated metadata, but the key
            # isn't present. We trust this to mean that the key isn't in
            # the hierarchy, and *don't* fall back to checking the store.
            msg = f"'{key}' not found in consolidated metadata."
            raise KeyError(msg) from e

        # update store_path to ensure that AsyncArray/Group.name is correct
        if prefix != "/":
            key = "/".join([prefix.lstrip("/"), key])
        store_path = StorePath(store=store_path.store, path=key)

        if isinstance(metadata, GroupMetadata):
            return AsyncGroup(metadata=metadata, store_path=store_path)
        else:
            return AsyncArray(metadata=metadata, store_path=store_path)

    async def delitem(self, key: str) -> None:
        store_path = self.store_path / key
        if self.metadata.zarr_format == 3:
            await (store_path / ZARR_JSON).delete()

        elif self.metadata.zarr_format == 2:
            await asyncio.gather(
                (store_path / ZGROUP_JSON).delete(),  # TODO: missing_ok=False
                (store_path / ZARRAY_JSON).delete(),  # TODO: missing_ok=False
                (store_path / ZATTRS_JSON).delete(),  # TODO: missing_ok=True
            )

        else:
            raise ValueError(f"unexpected zarr_format: {self.metadata.zarr_format}")

        if self.metadata.consolidated_metadata:
            self.metadata.consolidated_metadata.metadata.pop(key, None)
            await self._save_metadata(drop_consolidated_metadata=True)

    async def _save_metadata(self, drop_consolidated_metadata: bool = False) -> None:
        to_save = self.metadata.to_buffer_dict(default_buffer_prototype())
        awaitables = [set_or_delete(self.store_path / key, value) for key, value in to_save.items()]
        await asyncio.gather(*awaitables)

    @property
    def path(self) -> str:
        """Storage path."""
        return self.store_path.path

    @property
    def name(self) -> str:
        """Group name following h5py convention."""
        if self.path:
            # follow h5py convention: add leading slash
            name = self.path
            if name[0] != "/":
                name = "/" + name
            return name
        return "/"

    @property
    def basename(self) -> str:
        """Final component of name."""
        return self.name.split("/")[-1]

    @property
    def attrs(self) -> dict[str, Any]:
        return self.metadata.attributes

    @property
    def info(self) -> None:
        raise NotImplementedError

    @property
    def store(self) -> Store:
        return self.store_path.store

    @property
    def read_only(self) -> bool:
        # Backwards compatibility for 2.x
        return self.store_path.store.mode.readonly

    @property
    def synchronizer(self) -> None:
        # Backwards compatibility for 2.x
        # Not implemented in 3.x yet.
        return None

    async def create_group(
        self,
        name: str,
        *,
        exists_ok: bool = False,
        attributes: dict[str, Any] | None = None,
    ) -> AsyncGroup:
        attributes = attributes or {}
        return await type(self).from_store(
            self.store_path / name,
            attributes=attributes,
            exists_ok=exists_ok,
            zarr_format=self.metadata.zarr_format,
        )

    async def require_group(self, name: str, overwrite: bool = False) -> AsyncGroup:
        """Obtain a sub-group, creating one if it doesn't exist.

        Parameters
        ----------
        name : string
            Group name.
        overwrite : bool, optional
            Overwrite any existing group with given `name` if present.

        Returns
        -------
        g : AsyncGroup
        """
        if overwrite:
            # TODO: check that exists_ok=True errors if an array exists where the group is being created
            grp = await self.create_group(name, exists_ok=True)
        else:
            try:
                item: AsyncGroup | AsyncArray = await self.getitem(name)
                if not isinstance(item, AsyncGroup):
                    raise TypeError(
                        f"Incompatible object ({item.__class__.__name__}) already exists"
                    )
                assert isinstance(item, AsyncGroup)  # make mypy happy
                grp = item
            except KeyError:
                grp = await self.create_group(name)
        return grp

    async def require_groups(self, *names: str) -> tuple[AsyncGroup, ...]:
        """Convenience method to require multiple groups in a single call."""
        if not names:
            return ()
        return tuple(await asyncio.gather(*(self.require_group(name) for name in names)))

    async def create_array(
        self,
        name: str,
        *,
        shape: ShapeLike,
        dtype: npt.DTypeLike = "float64",
        fill_value: Any | None = None,
        attributes: dict[str, JSON] | None = None,
        # v3 only
        chunk_shape: ChunkCoords | None = None,
        chunk_key_encoding: (
            ChunkKeyEncoding
            | tuple[Literal["default"], Literal[".", "/"]]
            | tuple[Literal["v2"], Literal[".", "/"]]
            | None
        ) = None,
        codecs: Iterable[Codec | dict[str, JSON]] | None = None,
        dimension_names: Iterable[str] | None = None,
        # v2 only
        chunks: ShapeLike | None = None,
        dimension_separator: Literal[".", "/"] | None = None,
        order: Literal["C", "F"] | None = None,
        filters: list[dict[str, JSON]] | None = None,
        compressor: dict[str, JSON] | None = None,
        # runtime
        exists_ok: bool = False,
        data: npt.ArrayLike | None = None,
    ) -> AsyncArray:
        """
        Create a Zarr array within this AsyncGroup.
        This method lightly wraps AsyncArray.create.

        Parameters
        ----------
        name: str
            The name of the array.
        shape: tuple[int, ...]
            The shape of the array.
        dtype: np.DtypeLike = float64
            The data type of the array.
        chunk_shape: tuple[int, ...] | None = None
            The shape of the chunks of the array. V3 only.
        chunk_key_encoding: ChunkKeyEncoding | tuple[Literal["default"], Literal[".", "/"]] | tuple[Literal["v2"], Literal[".", "/"]] | None = None
            A specification of how the chunk keys are represented in storage.
        codecs: Iterable[Codec | dict[str, JSON]] | None = None
            An iterable of Codec or dict serializations thereof. The elements of
            this collection specify the transformation from array values to stored bytes.
        dimension_names: Iterable[str] | None = None
            The names of the dimensions of the array. V3 only.
        chunks: ChunkCoords | None = None
            The shape of the chunks of the array. V2 only.
        dimension_separator: Literal[".", "/"] | None = None
            The delimiter used for the chunk keys.
        order: Literal["C", "F"] | None = None
            The memory order of the array.
        filters: list[dict[str, JSON]] | None = None
            Filters for the array.
        compressor: dict[str, JSON] | None = None
            The compressor for the array.
        exists_ok: bool = False
            If True, a pre-existing array or group at the path of this array will
            be overwritten. If False, the presence of a pre-existing array or group is
            an error.

        Returns
        -------
        AsyncArray

        """
        return await AsyncArray.create(
            self.store_path / name,
            shape=shape,
            dtype=dtype,
            chunk_shape=chunk_shape,
            fill_value=fill_value,
            chunk_key_encoding=chunk_key_encoding,
            codecs=codecs,
            dimension_names=dimension_names,
            attributes=attributes,
            chunks=chunks,
            dimension_separator=dimension_separator,
            order=order,
            filters=filters,
            compressor=compressor,
            exists_ok=exists_ok,
            zarr_format=self.metadata.zarr_format,
            data=data,
        )

    @deprecated("Use AsyncGroup.create_array instead.")
    async def create_dataset(self, name: str, **kwargs: Any) -> AsyncArray:
        """Create an array.

        Arrays are known as "datasets" in HDF5 terminology. For compatibility
        with h5py, Zarr groups also implement the :func:`zarr.AsyncGroup.require_dataset` method.

        Parameters
        ----------
        name : string
            Array name.
        kwargs : dict
            Additional arguments passed to :func:`zarr.AsyncGroup.create_array`.

        Returns
        -------
        a : AsyncArray

        .. deprecated:: 3.0.0
            The h5py compatibility methods will be removed in 3.1.0. Use `AsyncGroup.create_array` instead.
        """
        return await self.create_array(name, **kwargs)

    @deprecated("Use AsyncGroup.require_array instead.")
    async def require_dataset(
        self,
        name: str,
        *,
        shape: ChunkCoords,
        dtype: npt.DTypeLike = None,
        exact: bool = False,
        **kwargs: Any,
    ) -> AsyncArray:
        """Obtain an array, creating if it doesn't exist.

        Arrays are known as "datasets" in HDF5 terminology. For compatibility
        with h5py, Zarr groups also implement the :func:`zarr.AsyncGroup.create_dataset` method.

        Other `kwargs` are as per :func:`zarr.AsyncGroup.create_dataset`.

        Parameters
        ----------
        name : string
            Array name.
        shape : int or tuple of ints
            Array shape.
        dtype : string or dtype, optional
            NumPy dtype.
        exact : bool, optional
            If True, require `dtype` to match exactly. If false, require
            `dtype` can be cast from array dtype.

        Returns
        -------
        a : AsyncArray

        .. deprecated:: 3.0.0
            The h5py compatibility methods will be removed in 3.1.0. Use `AsyncGroup.require_dataset` instead.
        """
        return await self.require_array(name, shape=shape, dtype=dtype, exact=exact, **kwargs)

    async def require_array(
        self,
        name: str,
        *,
        shape: ShapeLike,
        dtype: npt.DTypeLike = None,
        exact: bool = False,
        **kwargs: Any,
    ) -> AsyncArray:
        """Obtain an array, creating if it doesn't exist.

        Other `kwargs` are as per :func:`zarr.AsyncGroup.create_dataset`.

        Parameters
        ----------
        name : string
            Array name.
        shape : int or tuple of ints
            Array shape.
        dtype : string or dtype, optional
            NumPy dtype.
        exact : bool, optional
            If True, require `dtype` to match exactly. If false, require
            `dtype` can be cast from array dtype.

        Returns
        -------
        a : AsyncArray
        """
        try:
            ds = await self.getitem(name)
            if not isinstance(ds, AsyncArray):
                raise TypeError(f"Incompatible object ({ds.__class__.__name__}) already exists")

            shape = parse_shapelike(shape)
            if shape != ds.shape:
                raise TypeError(f"Incompatible shape ({ds.shape} vs {shape})")

            dtype = np.dtype(dtype)
            if exact:
                if ds.dtype != dtype:
                    raise TypeError(f"Incompatible dtype ({ds.dtype} vs {dtype})")
            else:
                if not np.can_cast(ds.dtype, dtype):
                    raise TypeError(f"Incompatible dtype ({ds.dtype} vs {dtype})")
        except KeyError:
            ds = await self.create_array(name, shape=shape, dtype=dtype, **kwargs)

        return ds

    async def update_attributes(self, new_attributes: dict[str, Any]) -> AsyncGroup:
        # metadata.attributes is "frozen" so we simply clear and update the dict
        self.metadata.attributes.clear()
        self.metadata.attributes.update(new_attributes)

        # Write new metadata
        await self._save_metadata()

        return self

    def __repr__(self) -> str:
        return f"<AsyncGroup {self.store_path}>"

    async def nmembers(
        self,
        max_depth: int | None = 0,
    ) -> int:
        """
        Count the number of members in this group.

        Parameters
        ----------
        max_depth : int, default 0
            The maximum number of levels of the hierarchy to include. By
            default, (``max_depth=0``) only immediate children are included. Set
            ``max_depth=None`` to include all nodes, and some positive integer
            to consider children within that many levels of the root Group.

        Returns
        -------
        count : int
        """
        if self.metadata.consolidated_metadata is not None:
            return len(self.metadata.consolidated_metadata.flattened_metadata)
        # TODO: consider using aioitertools.builtins.sum for this
        # return await aioitertools.builtins.sum((1 async for _ in self.members()), start=0)
        n = 0
        async for _ in self.members(max_depth=max_depth):
            n += 1
        return n

    async def members(
        self,
        max_depth: int | None = 0,
    ) -> AsyncGenerator[tuple[str, AsyncArray | AsyncGroup], None]:
        """
        Returns an AsyncGenerator over the arrays and groups contained in this group.
        This method requires that `store_path.store` supports directory listing.

        The results are not guaranteed to be ordered.

        Parameters
        ----------
        max_depth : int, default 0
            The maximum number of levels of the hierarchy to include. By
            default, (``max_depth=0``) only immediate children are included. Set
            ``max_depth=None`` to include all nodes, and some positive integer
            to consider children within that many levels of the root Group.

        Returns
        -------
        path:
            A string giving the path to the target, relative to the Group ``self``.
        value: AsyncArray or AsyncGroup
            The AsyncArray or AsyncGroup that is a child of ``self``.
        """
        if max_depth is not None and max_depth < 0:
            raise ValueError(f"max_depth must be None or >= 0. Got '{max_depth}' instead")
        async for item in self._members(max_depth=max_depth, current_depth=0):
            yield item

    async def _members(
        self, max_depth: int | None, current_depth: int
    ) -> AsyncGenerator[tuple[str, AsyncArray | AsyncGroup], None]:
        if self.metadata.consolidated_metadata is not None:
            # we should be able to do members without any additional I/O
            members = self._members_consolidated(max_depth, current_depth)

            for member in members:
                yield member
            return

        if not self.store_path.store.supports_listing:
            msg = (
                f"The store associated with this group ({type(self.store_path.store)}) "
                "does not support listing, "
                "specifically via the `list_dir` method. "
                "This function requires a store that supports listing."
            )

            raise ValueError(msg)
        # would be nice to make these special keys accessible programmatically,
        # and scoped to specific zarr versions
        _skip_keys = ("zarr.json", ".zgroup", ".zattrs")

        # hmm lots of I/O and logic interleaved here.
        # We *could* have an async gen over self.metadata.consolidated_metadata.metadata.keys()
        # and plug in here.l `getitem` will skip I/O.
        # Kinda a shape to have all the asyncio task overhead though, when it isn't needed.

        async for key in self.store_path.store.list_dir(self.store_path.path):
            if key in _skip_keys:
                continue
            try:
                obj = await self.getitem(key)
                yield (key, obj)

                if (
                    ((max_depth is None) or (current_depth < max_depth))
                    and hasattr(obj.metadata, "node_type")
                    and obj.metadata.node_type == "group"
                ):
                    # the assert is just for mypy to know that `obj.metadata.node_type`
                    # implies an AsyncGroup, not an AsyncArray
                    assert isinstance(obj, AsyncGroup)
                    async for child_key, val in obj._members(
                        max_depth=max_depth, current_depth=current_depth + 1
                    ):
                        yield "/".join([key, child_key]), val
            except KeyError:
                # keyerror is raised when `key` names an object (in the object storage sense),
                # as opposed to a prefix, in the store under the prefix associated with this group
                # in which case `key` cannot be the name of a sub-array or sub-group.
                logger.warning(
                    "Object at %s is not recognized as a component of a Zarr hierarchy.",
                    key,
                )

    def _members_consolidated(
        self, max_depth: int | None, current_depth: int, prefix: str = ""
    ) -> Generator[tuple[str, AsyncArray | AsyncGroup], None]:
        consolidated_metadata = self.metadata.consolidated_metadata

        # we kind of just want the top-level keys.
        if consolidated_metadata is not None:
            for key in consolidated_metadata.metadata.keys():
                obj = self._getitem_consolidated(
                    self.store_path, key, prefix=self.name
                )  # Metadata -> Group/Array
                key = "/".join([prefix, key]).lstrip("/")
                yield key, obj

                if ((max_depth is None) or (current_depth < max_depth)) and isinstance(
                    obj, AsyncGroup
                ):
                    yield from obj._members_consolidated(max_depth, current_depth + 1, prefix=key)

    async def contains(self, member: str) -> bool:
        # TODO: this can be made more efficient.
        try:
            await self.getitem(member)
        except KeyError:
            return False
        else:
            return True

    async def groups(self) -> AsyncGenerator[tuple[str, AsyncGroup], None]:
        members = [x async for x in self.members()]
        # async for name, value in self.members():
        for name, value in members:
            if isinstance(value, AsyncGroup):
                yield name, value

    async def group_keys(self) -> AsyncGenerator[str, None]:
        async for key, _ in self.groups():
            yield key

    async def group_values(self) -> AsyncGenerator[AsyncGroup, None]:
        async for _, group in self.groups():
            yield group

    async def arrays(self) -> AsyncGenerator[tuple[str, AsyncArray], None]:
        async for key, value in self.members():
            if isinstance(value, AsyncArray):
                yield key, value

    async def array_keys(self) -> AsyncGenerator[str, None]:
        async for key, _ in self.arrays():
            yield key

    async def array_values(self) -> AsyncGenerator[AsyncArray, None]:
        async for _, array in self.arrays():
            yield array

    async def tree(self, expand: bool = False, level: int | None = None) -> Any:
        raise NotImplementedError

    async def empty(self, *, name: str, shape: ChunkCoords, **kwargs: Any) -> AsyncArray:
        return await async_api.empty(shape=shape, store=self.store_path, path=name, **kwargs)

    async def zeros(self, *, name: str, shape: ChunkCoords, **kwargs: Any) -> AsyncArray:
        return await async_api.zeros(shape=shape, store=self.store_path, path=name, **kwargs)

    async def ones(self, *, name: str, shape: ChunkCoords, **kwargs: Any) -> AsyncArray:
        return await async_api.ones(shape=shape, store=self.store_path, path=name, **kwargs)

    async def full(
        self, *, name: str, shape: ChunkCoords, fill_value: Any | None, **kwargs: Any
    ) -> AsyncArray:
        return await async_api.full(
            shape=shape, fill_value=fill_value, store=self.store_path, path=name, **kwargs
        )

    async def empty_like(
        self, *, name: str, prototype: async_api.ArrayLike, **kwargs: Any
    ) -> AsyncArray:
        return await async_api.empty_like(a=prototype, store=self.store_path, path=name, **kwargs)

    async def zeros_like(
        self, *, name: str, prototype: async_api.ArrayLike, **kwargs: Any
    ) -> AsyncArray:
        return await async_api.zeros_like(a=prototype, store=self.store_path, path=name, **kwargs)

    async def ones_like(
        self, *, name: str, prototype: async_api.ArrayLike, **kwargs: Any
    ) -> AsyncArray:
        return await async_api.ones_like(a=prototype, store=self.store_path, path=name, **kwargs)

    async def full_like(
        self, *, name: str, prototype: async_api.ArrayLike, **kwargs: Any
    ) -> AsyncArray:
        return await async_api.full_like(a=prototype, store=self.store_path, path=name, **kwargs)

    async def move(self, source: str, dest: str) -> None:
        raise NotImplementedError


@dataclass(frozen=True)
class Group(SyncMixin):
    _async_group: AsyncGroup

    @classmethod
    def from_store(
        cls,
        store: StoreLike,
        *,
        attributes: dict[str, Any] | None = None,
        zarr_format: ZarrFormat = 3,
        exists_ok: bool = False,
    ) -> Group:
        attributes = attributes or {}
        obj = sync(
            AsyncGroup.from_store(
                store,
                attributes=attributes,
                exists_ok=exists_ok,
                zarr_format=zarr_format,
            ),
        )

        return cls(obj)

    @classmethod
    def open(
        cls,
        store: StoreLike,
        zarr_format: Literal[2, 3, None] = 3,
    ) -> Group:
        obj = sync(AsyncGroup.open(store, zarr_format=zarr_format))
        return cls(obj)

    def __getitem__(self, path: str) -> Array | Group:
        obj = self._sync(self._async_group.getitem(path))
        if isinstance(obj, AsyncArray):
            return Array(obj)
        else:
            return Group(obj)

    def __delitem__(self, key: str) -> None:
        self._sync(self._async_group.delitem(key))

    def __iter__(self) -> Iterator[str]:
        raise NotImplementedError

    def __len__(self) -> int:
        raise NotImplementedError

    def __setitem__(self, key: str, value: Any) -> None:
        """__setitem__ is not supported in v3"""
        raise NotImplementedError

    async def update_attributes_async(self, new_attributes: dict[str, Any]) -> Group:
        new_metadata = replace(self.metadata, attributes=new_attributes)

        # Write new metadata
        to_save = new_metadata.to_buffer_dict(default_buffer_prototype())
        awaitables = [set_or_delete(self.store_path / key, value) for key, value in to_save.items()]
        await asyncio.gather(*awaitables)

        async_group = replace(self._async_group, metadata=new_metadata)
        return replace(self, _async_group=async_group)

    @property
    def store_path(self) -> StorePath:
        return self._async_group.store_path

    @property
    def metadata(self) -> GroupMetadata:
        return self._async_group.metadata

    @property
    def path(self) -> str:
        """Storage path."""
        return self._async_group.path

    @property
    def name(self) -> str:
        """Group name following h5py convention."""
        return self._async_group.name

    @property
    def basename(self) -> str:
        """Final component of name."""
        return self._async_group.basename

    @property
    def attrs(self) -> Attributes:
        return Attributes(self)

    @property
    def info(self) -> None:
        raise NotImplementedError

    @property
    def store(self) -> Store:
        # Backwards compatibility for 2.x
        return self._async_group.store

    @property
    def read_only(self) -> bool:
        # Backwards compatibility for 2.x
        return self._async_group.read_only

    @property
    def synchronizer(self) -> None:
        # Backwards compatibility for 2.x
        # Not implemented in 3.x yet.
        return self._async_group.synchronizer

    def update_attributes(self, new_attributes: dict[str, Any]) -> Group:
        self._sync(self._async_group.update_attributes(new_attributes))
        return self

    def nmembers(self, max_depth: int | None = 0) -> int:
        return self._sync(self._async_group.nmembers(max_depth=max_depth))

    def members(self, max_depth: int | None = 0) -> tuple[tuple[str, Array | Group], ...]:
        """
        Return the sub-arrays and sub-groups of this group as a tuple of (name, array | group)
        pairs
        """
        _members = self._sync_iter(self._async_group.members(max_depth=max_depth))

        return tuple((kv[0], _parse_async_node(kv[1])) for kv in _members)

    def __contains__(self, member: str) -> bool:
        return self._sync(self._async_group.contains(member))

    def groups(self) -> Generator[tuple[str, Group], None]:
        for name, async_group in self._sync_iter(self._async_group.groups()):
            yield name, Group(async_group)

    def group_keys(self) -> Generator[str, None]:
        for name, _ in self.groups():
            yield name

    def group_values(self) -> Generator[Group, None]:
        for _, group in self.groups():
            yield group

    def arrays(self) -> Generator[tuple[str, Array], None]:
        for name, async_array in self._sync_iter(self._async_group.arrays()):
            yield name, Array(async_array)

    def array_keys(self) -> Generator[str, None]:
        for name, _ in self.arrays():
            yield name

    def array_values(self) -> Generator[Array, None]:
        for _, array in self.arrays():
            yield array

    def tree(self, expand: bool = False, level: int | None = None) -> Any:
        return self._sync(self._async_group.tree(expand=expand, level=level))

    def create_group(self, name: str, **kwargs: Any) -> Group:
        return Group(self._sync(self._async_group.create_group(name, **kwargs)))

    def require_group(self, name: str, **kwargs: Any) -> Group:
        """Obtain a sub-group, creating one if it doesn't exist.

        Parameters
        ----------
        name : string
            Group name.
        overwrite : bool, optional
            Overwrite any existing group with given `name` if present.

        Returns
        -------
        g : Group
        """
        return Group(self._sync(self._async_group.require_group(name, **kwargs)))

    def require_groups(self, *names: str) -> tuple[Group, ...]:
        """Convenience method to require multiple groups in a single call."""
        return tuple(map(Group, self._sync(self._async_group.require_groups(*names))))

    def create(self, *args: Any, **kwargs: Any) -> Array:
        # Backwards compatibility for 2.x
        return self.create_array(*args, **kwargs)

    def create_array(
        self,
        name: str,
        *,
        shape: ShapeLike,
        dtype: npt.DTypeLike = "float64",
        fill_value: Any | None = None,
        attributes: dict[str, JSON] | None = None,
        # v3 only
        chunk_shape: ChunkCoords | None = None,
        chunk_key_encoding: (
            ChunkKeyEncoding
            | tuple[Literal["default"], Literal[".", "/"]]
            | tuple[Literal["v2"], Literal[".", "/"]]
            | None
        ) = None,
        codecs: Iterable[Codec | dict[str, JSON]] | None = None,
        dimension_names: Iterable[str] | None = None,
        # v2 only
        chunks: ShapeLike | None = None,
        dimension_separator: Literal[".", "/"] | None = None,
        order: Literal["C", "F"] | None = None,
        filters: list[dict[str, JSON]] | None = None,
        compressor: dict[str, JSON] | None = None,
        # runtime
        exists_ok: bool = False,
        data: npt.ArrayLike | None = None,
    ) -> Array:
        """
        Create a zarr array within this AsyncGroup.
        This method lightly wraps AsyncArray.create.

        Parameters
        ----------
        name: str
            The name of the array.
        shape: tuple[int, ...]
            The shape of the array.
        dtype: np.DtypeLike = float64
            The data type of the array.
        chunk_shape: tuple[int, ...] | None = None
            The shape of the chunks of the array. V3 only.
        chunk_key_encoding: ChunkKeyEncoding | tuple[Literal["default"], Literal[".", "/"]] | tuple[Literal["v2"], Literal[".", "/"]] | None = None
            A specification of how the chunk keys are represented in storage.
        codecs: Iterable[Codec | dict[str, JSON]] | None = None
            An iterable of Codec or dict serializations thereof. The elements of this collection
            specify the transformation from array values to stored bytes.
        dimension_names: Iterable[str] | None = None
            The names of the dimensions of the array. V3 only.
        chunks: ChunkCoords | None = None
            The shape of the chunks of the array. V2 only.
        dimension_separator: Literal[".", "/"] | None = None
            The delimiter used for the chunk keys.
        order: Literal["C", "F"] | None = None
            The memory order of the array.
        filters: list[dict[str, JSON]] | None = None
            Filters for the array.
        compressor: dict[str, JSON] | None = None
            The compressor for the array.
        exists_ok: bool = False
            If True, a pre-existing array or group at the path of this array will
            be overwritten. If False, the presence of a pre-existing array or group is
            an error.
        data: npt.ArrayLike | None = None
            Array data to initialize the array with.

        Returns
        -------
        Array

        """
        return Array(
            self._sync(
                self._async_group.create_array(
                    name=name,
                    shape=shape,
                    dtype=dtype,
                    fill_value=fill_value,
                    attributes=attributes,
                    chunk_shape=chunk_shape,
                    chunk_key_encoding=chunk_key_encoding,
                    codecs=codecs,
                    dimension_names=dimension_names,
                    chunks=chunks,
                    dimension_separator=dimension_separator,
                    order=order,
                    filters=filters,
                    compressor=compressor,
                    exists_ok=exists_ok,
                    data=data,
                )
            )
        )

    @deprecated("Use Group.create_array instead.")
    def create_dataset(self, name: str, **kwargs: Any) -> Array:
        """Create an array.

        Arrays are known as "datasets" in HDF5 terminology. For compatibility
        with h5py, Zarr groups also implement the :func:`zarr.Group.require_dataset` method.

        Parameters
        ----------
        name : string
            Array name.
        kwargs : dict
            Additional arguments passed to :func:`zarr.Group.create_array`

        Returns
        -------
        a : Array

        .. deprecated:: 3.0.0
            The h5py compatibility methods will be removed in 3.1.0. Use `Group.create_array` instead.
        """
        return Array(self._sync(self._async_group.create_dataset(name, **kwargs)))

    @deprecated("Use Group.require_array instead.")
    def require_dataset(self, name: str, **kwargs: Any) -> Array:
        """Obtain an array, creating if it doesn't exist.

        Arrays are known as "datasets" in HDF5 terminology. For compatibility
        with h5py, Zarr groups also implement the :func:`zarr.Group.create_dataset` method.

        Other `kwargs` are as per :func:`zarr.Group.create_dataset`.

        Parameters
        ----------
        name : string
            Array name.
        shape : int or tuple of ints
            Array shape.
        dtype : string or dtype, optional
            NumPy dtype.
        exact : bool, optional
            If True, require `dtype` to match exactly. If false, require
            `dtype` can be cast from array dtype.

        Returns
        -------
        a : Array

        .. deprecated:: 3.0.0
            The h5py compatibility methods will be removed in 3.1.0. Use `Group.require_array` instead.
        """
        return Array(self._sync(self._async_group.require_array(name, **kwargs)))

    def require_array(self, name: str, **kwargs: Any) -> Array:
        """Obtain an array, creating if it doesn't exist.


        Other `kwargs` are as per :func:`zarr.Group.create_array`.

        Parameters
        ----------
        name : string
            Array name.
        shape : int or tuple of ints
            Array shape.
        dtype : string or dtype, optional
            NumPy dtype.
        exact : bool, optional
            If True, require `dtype` to match exactly. If false, require
            `dtype` can be cast from array dtype.

        Returns
        -------
        a : Array
        """
        return Array(self._sync(self._async_group.require_array(name, **kwargs)))

    def empty(self, *, name: str, shape: ChunkCoords, **kwargs: Any) -> Array:
        return Array(self._sync(self._async_group.empty(name=name, shape=shape, **kwargs)))

    def zeros(self, *, name: str, shape: ChunkCoords, **kwargs: Any) -> Array:
        return Array(self._sync(self._async_group.zeros(name=name, shape=shape, **kwargs)))

    def ones(self, *, name: str, shape: ChunkCoords, **kwargs: Any) -> Array:
        return Array(self._sync(self._async_group.ones(name=name, shape=shape, **kwargs)))

    def full(
        self, *, name: str, shape: ChunkCoords, fill_value: Any | None, **kwargs: Any
    ) -> Array:
        return Array(
            self._sync(
                self._async_group.full(name=name, shape=shape, fill_value=fill_value, **kwargs)
            )
        )

    def empty_like(self, *, name: str, prototype: async_api.ArrayLike, **kwargs: Any) -> Array:
        return Array(
            self._sync(self._async_group.empty_like(name=name, prototype=prototype, **kwargs))
        )

    def zeros_like(self, *, name: str, prototype: async_api.ArrayLike, **kwargs: Any) -> Array:
        return Array(
            self._sync(self._async_group.zeros_like(name=name, prototype=prototype, **kwargs))
        )

    def ones_like(self, *, name: str, prototype: async_api.ArrayLike, **kwargs: Any) -> Array:
        return Array(
            self._sync(self._async_group.ones_like(name=name, prototype=prototype, **kwargs))
        )

    def full_like(self, *, name: str, prototype: async_api.ArrayLike, **kwargs: Any) -> Array:
        return Array(
            self._sync(self._async_group.full_like(name=name, prototype=prototype, **kwargs))
        )

    def move(self, source: str, dest: str) -> None:
        return self._sync(self._async_group.move(source, dest))

    @deprecated("Use Group.create_array instead.")
    def array(
        self,
        name: str,
        *,
        shape: ChunkCoords,
        dtype: npt.DTypeLike = "float64",
        fill_value: Any | None = None,
        attributes: dict[str, JSON] | None = None,
        # v3 only
        chunk_shape: ChunkCoords | None = None,
        chunk_key_encoding: (
            ChunkKeyEncoding
            | tuple[Literal["default"], Literal[".", "/"]]
            | tuple[Literal["v2"], Literal[".", "/"]]
            | None
        ) = None,
        codecs: Iterable[Codec | dict[str, JSON]] | None = None,
        dimension_names: Iterable[str] | None = None,
        # v2 only
        chunks: ChunkCoords | None = None,
        dimension_separator: Literal[".", "/"] | None = None,
        order: Literal["C", "F"] | None = None,
        filters: list[dict[str, JSON]] | None = None,
        compressor: dict[str, JSON] | None = None,
        # runtime
        exists_ok: bool = False,
        data: npt.ArrayLike | None = None,
    ) -> Array:
        """
        Create a zarr array within this AsyncGroup.
        This method lightly wraps `AsyncArray.create`.

        Parameters
        ----------
        name: str
            The name of the array.
        shape: tuple[int, ...]
            The shape of the array.
        dtype: np.DtypeLike = float64
            The data type of the array.
        chunk_shape: tuple[int, ...] | None = None
            The shape of the chunks of the array. V3 only.
        chunk_key_encoding: ChunkKeyEncoding | tuple[Literal["default"], Literal[".", "/"]] | tuple[Literal["v2"], Literal[".", "/"]] | None = None
            A specification of how the chunk keys are represented in storage.
        codecs: Iterable[Codec | dict[str, JSON]] | None = None
            An iterable of Codec or dict serializations thereof. The elements of
            this collection specify the transformation from array values to stored bytes.
        dimension_names: Iterable[str] | None = None
            The names of the dimensions of the array. V3 only.
        chunks: ChunkCoords | None = None
            The shape of the chunks of the array. V2 only.
        dimension_separator: Literal[".", "/"] | None = None
            The delimiter used for the chunk keys.
        order: Literal["C", "F"] | None = None
            The memory order of the array.
        filters: list[dict[str, JSON]] | None = None
            Filters for the array.
        compressor: dict[str, JSON] | None = None
            The compressor for the array.
        exists_ok: bool = False
            If True, a pre-existing array or group at the path of this array will
            be overwritten. If False, the presence of a pre-existing array or group is
            an error.
        data: npt.ArrayLike | None = None
            Array data to initialize the array with.

        Returns
        -------

        Array

        """
        return Array(
            self._sync(
                self._async_group.create_array(
                    name=name,
                    shape=shape,
                    dtype=dtype,
                    fill_value=fill_value,
                    attributes=attributes,
                    chunk_shape=chunk_shape,
                    chunk_key_encoding=chunk_key_encoding,
                    codecs=codecs,
                    dimension_names=dimension_names,
                    chunks=chunks,
                    dimension_separator=dimension_separator,
                    order=order,
                    filters=filters,
                    compressor=compressor,
                    exists_ok=exists_ok,
                    data=data,
                )
            )
        )<|MERGE_RESOLUTION|>--- conflicted
+++ resolved
@@ -373,16 +373,11 @@
             return items
 
     def __init__(
-<<<<<<< HEAD
         self,
         attributes: dict[str, Any] | None = None,
         zarr_format: ZarrFormat = 3,
         consolidated_metadata: ConsolidatedMetadata | None = None,
-    ):
-=======
-        self, attributes: dict[str, Any] | None = None, zarr_format: ZarrFormat = 3
     ) -> None:
->>>>>>> fafd0bf7
         attributes_parsed = parse_attributes(attributes)
         zarr_format_parsed = parse_zarr_format(zarr_format)
 
