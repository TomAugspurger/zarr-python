from __future__ import annotations

import asyncio
import json
import logging
from dataclasses import asdict, dataclass, field, fields, replace
from typing import TYPE_CHECKING, Literal, cast, overload

import numpy as np
import numpy.typing as npt
from typing_extensions import deprecated

import zarr.api.asynchronous as async_api
from zarr.abc.metadata import Metadata
from zarr.abc.store import Store, set_or_delete
from zarr.core.array import Array, AsyncArray, _build_parents
from zarr.core.attributes import Attributes
from zarr.core.buffer import default_buffer_prototype
from zarr.core.common import (
    JSON,
    ZARR_JSON,
    ZARRAY_JSON,
    ZATTRS_JSON,
    ZGROUP_JSON,
    ChunkCoords,
    ShapeLike,
    ZarrFormat,
    parse_shapelike,
)
from zarr.core.config import config
from zarr.core.sync import SyncMixin, sync
from zarr.storage import StoreLike, make_store_path
from zarr.storage.common import StorePath, ensure_no_existing_node

if TYPE_CHECKING:
    from collections.abc import AsyncGenerator, Generator, Iterable, Iterator
    from typing import Any

    from zarr.abc.codec import Codec
    from zarr.core.buffer import Buffer, BufferPrototype
    from zarr.core.chunk_key_encodings import ChunkKeyEncoding
    from zarr.core.metadata.v2 import ArrayV2Metadata
    from zarr.core.metadata.v3 import ArrayV3Metadata

logger = logging.getLogger("zarr.group")


def parse_zarr_format(data: Any) -> ZarrFormat:
    if data in (2, 3):
        return cast(Literal[2, 3], data)
    msg = msg = f"Invalid zarr_format. Expected one 2 or 3. Got {data}."
    raise ValueError(msg)


# todo: convert None to empty dict
def parse_attributes(data: Any) -> dict[str, Any]:
    if data is None:
        return {}
    elif isinstance(data, dict) and all(isinstance(k, str) for k in data):
        return data
    msg = f"Expected dict with string keys. Got {type(data)} instead."
    raise TypeError(msg)


@overload
def _parse_async_node(node: AsyncArray[ArrayV2Metadata] | AsyncArray[ArrayV3Metadata]) -> Array: ...


@overload
def _parse_async_node(node: AsyncGroup) -> Group: ...


def _parse_async_node(
    node: AsyncArray[ArrayV2Metadata] | AsyncArray[ArrayV3Metadata] | AsyncGroup,
) -> Array | Group:
    """
    Wrap an AsyncArray in an Array, or an AsyncGroup in a Group.
    """
    if isinstance(node, AsyncArray):
        return Array(node)
    elif isinstance(node, AsyncGroup):
        return Group(node)
    else:
        raise TypeError(f"Unknown node type, got {type(node)}")


@dataclass(frozen=True)
class GroupMetadata(Metadata):
    attributes: dict[str, Any] = field(default_factory=dict)
    zarr_format: ZarrFormat = 3
    node_type: Literal["group"] = field(default="group", init=False)

    def to_buffer_dict(self, prototype: BufferPrototype) -> dict[str, Buffer]:
        json_indent = config.get("json_indent")
        if self.zarr_format == 3:
            return {
                ZARR_JSON: prototype.buffer.from_bytes(
                    json.dumps(self.to_dict(), indent=json_indent).encode()
                )
            }
        else:
            return {
                ZGROUP_JSON: prototype.buffer.from_bytes(
                    json.dumps({"zarr_format": self.zarr_format}, indent=json_indent).encode()
                ),
                ZATTRS_JSON: prototype.buffer.from_bytes(
                    json.dumps(self.attributes, indent=json_indent).encode()
                ),
            }

    def __init__(
        self, attributes: dict[str, Any] | None = None, zarr_format: ZarrFormat = 3
    ) -> None:
        attributes_parsed = parse_attributes(attributes)
        zarr_format_parsed = parse_zarr_format(zarr_format)

        object.__setattr__(self, "attributes", attributes_parsed)
        object.__setattr__(self, "zarr_format", zarr_format_parsed)

    @classmethod
    def from_dict(cls, data: dict[str, Any]) -> GroupMetadata:
        assert data.pop("node_type", None) in ("group", None)

        zarr_format = data.get("zarr_format")
        if zarr_format == 2 or zarr_format is None:
            # zarr v2 allowed arbitrary keys here.
            # We don't want the GroupMetadata constructor to fail just because someone put an
            # extra key in the metadata.
            expected = {x.name for x in fields(cls)}
            data = {k: v for k, v in data.items() if k in expected}

        return cls(**data)

    def to_dict(self) -> dict[str, Any]:
        return asdict(self)


@dataclass(frozen=True)
class AsyncGroup:
    metadata: GroupMetadata
    store_path: StorePath

    @classmethod
    async def from_store(
        cls,
        store: StoreLike,
        *,
        attributes: dict[str, Any] | None = None,
        exists_ok: bool = False,
        zarr_format: ZarrFormat = 3,
    ) -> AsyncGroup:
        store_path = await make_store_path(store)
        if not exists_ok:
            await ensure_no_existing_node(store_path, zarr_format=zarr_format)
        attributes = attributes or {}
        group = cls(
            metadata=GroupMetadata(attributes=attributes, zarr_format=zarr_format),
            store_path=store_path,
        )
        await group._save_metadata(ensure_parents=True)
        return group

    @classmethod
    async def open(
        cls,
        store: StoreLike,
        zarr_format: Literal[2, 3, None] = 3,
    ) -> AsyncGroup:
        store_path = await make_store_path(store)

        if zarr_format == 2:
            zgroup_bytes, zattrs_bytes = await asyncio.gather(
                (store_path / ZGROUP_JSON).get(), (store_path / ZATTRS_JSON).get()
            )
            if zgroup_bytes is None:
                raise FileNotFoundError(store_path)
        elif zarr_format == 3:
            zarr_json_bytes = await (store_path / ZARR_JSON).get()
            if zarr_json_bytes is None:
                raise FileNotFoundError(store_path)
        elif zarr_format is None:
            zarr_json_bytes, zgroup_bytes, zattrs_bytes = await asyncio.gather(
                (store_path / ZARR_JSON).get(),
                (store_path / ZGROUP_JSON).get(),
                (store_path / ZATTRS_JSON).get(),
            )
            if zarr_json_bytes is not None and zgroup_bytes is not None:
                # TODO: revisit this exception type
                # alternatively, we could warn and favor v3
                raise ValueError("Both zarr.json and .zgroup objects exist")
            if zarr_json_bytes is None and zgroup_bytes is None:
                raise FileNotFoundError(
                    f"could not find zarr.json or .zgroup objects in {store_path}"
                )
            # set zarr_format based on which keys were found
            if zarr_json_bytes is not None:
                zarr_format = 3
            else:
                zarr_format = 2
        else:
            raise ValueError(f"unexpected zarr_format: {zarr_format}")

        if zarr_format == 2:
            # V2 groups are comprised of a .zgroup and .zattrs objects
            assert zgroup_bytes is not None
            zgroup = json.loads(zgroup_bytes.to_bytes())
            zattrs = json.loads(zattrs_bytes.to_bytes()) if zattrs_bytes is not None else {}
            group_metadata = {**zgroup, "attributes": zattrs}
        else:
            # V3 groups are comprised of a zarr.json object
            assert zarr_json_bytes is not None
            group_metadata = json.loads(zarr_json_bytes.to_bytes())

        return cls.from_dict(store_path, group_metadata)

    @classmethod
    def from_dict(
        cls,
        store_path: StorePath,
        data: dict[str, Any],
    ) -> AsyncGroup:
        return cls(
            metadata=GroupMetadata.from_dict(data),
            store_path=store_path,
        )

    async def getitem(
        self,
        key: str,
    ) -> AsyncArray[ArrayV2Metadata] | AsyncArray[ArrayV3Metadata] | AsyncGroup:
        store_path = self.store_path / key
        logger.debug("key=%s, store_path=%s", key, store_path)

        # Note:
        # in zarr-python v2, we first check if `key` references an Array, else if `key` references
        # a group,using standalone `contains_array` and `contains_group` functions. These functions
        # are reusable, but for v3 they would perform redundant I/O operations.
        # Not clear how much of that strategy we want to keep here.

        if self.metadata.zarr_format == 3:
            zarr_json_bytes = await (store_path / ZARR_JSON).get()
            if zarr_json_bytes is None:
                raise KeyError(key)
            else:
                zarr_json = json.loads(zarr_json_bytes.to_bytes())
            if zarr_json["node_type"] == "group":
                return type(self).from_dict(store_path, zarr_json)
            elif zarr_json["node_type"] == "array":
                return AsyncArray.from_dict(store_path, zarr_json)
            else:
                raise ValueError(f"unexpected node_type: {zarr_json['node_type']}")
        elif self.metadata.zarr_format == 2:
            # Q: how do we like optimistically fetching .zgroup, .zarray, and .zattrs?
            # This guarantees that we will always make at least one extra request to the store
            zgroup_bytes, zarray_bytes, zattrs_bytes = await asyncio.gather(
                (store_path / ZGROUP_JSON).get(),
                (store_path / ZARRAY_JSON).get(),
                (store_path / ZATTRS_JSON).get(),
            )

            if zgroup_bytes is None and zarray_bytes is None:
                raise KeyError(key)

            # unpack the zarray, if this is None then we must be opening a group
            zarray = json.loads(zarray_bytes.to_bytes()) if zarray_bytes else None
            # unpack the zattrs, this can be None if no attrs were written
            zattrs = json.loads(zattrs_bytes.to_bytes()) if zattrs_bytes is not None else {}

            if zarray is not None:
                # TODO: update this once the V2 array support is part of the primary array class
                zarr_json = {**zarray, "attributes": zattrs}
                return AsyncArray.from_dict(store_path, zarr_json)
            else:
                zgroup = (
                    json.loads(zgroup_bytes.to_bytes())
                    if zgroup_bytes is not None
                    else {"zarr_format": self.metadata.zarr_format}
                )
                zarr_json = {**zgroup, "attributes": zattrs}
                return type(self).from_dict(store_path, zarr_json)
        else:
            raise ValueError(f"unexpected zarr_format: {self.metadata.zarr_format}")

    async def delitem(self, key: str) -> None:
        store_path = self.store_path / key
        if self.metadata.zarr_format == 3:
            await (store_path / ZARR_JSON).delete()
        elif self.metadata.zarr_format == 2:
            await asyncio.gather(
                (store_path / ZGROUP_JSON).delete(),  # TODO: missing_ok=False
                (store_path / ZARRAY_JSON).delete(),  # TODO: missing_ok=False
                (store_path / ZATTRS_JSON).delete(),  # TODO: missing_ok=True
            )
        else:
            raise ValueError(f"unexpected zarr_format: {self.metadata.zarr_format}")

    async def _save_metadata(self, ensure_parents: bool = False) -> None:
        to_save = self.metadata.to_buffer_dict(default_buffer_prototype())
        awaitables = [set_or_delete(self.store_path / key, value) for key, value in to_save.items()]

        if ensure_parents:
            parents = _build_parents(self)
            for parent in parents:
                awaitables.extend(
                    [
                        (parent.store_path / key).set_if_not_exists(value)
                        for key, value in parent.metadata.to_buffer_dict(
                            default_buffer_prototype()
                        ).items()
                    ]
                )

        await asyncio.gather(*awaitables)

    @property
    def path(self) -> str:
        """Storage path."""
        return self.store_path.path

    @property
    def name(self) -> str:
        """Group name following h5py convention."""
        if self.path:
            # follow h5py convention: add leading slash
            name = self.path
            if name[0] != "/":
                name = "/" + name
            return name
        return "/"

    @property
    def basename(self) -> str:
        """Final component of name."""
        return self.name.split("/")[-1]

    @property
    def attrs(self) -> dict[str, Any]:
        return self.metadata.attributes

    @property
    def info(self) -> None:
        raise NotImplementedError

    @property
    def store(self) -> Store:
        return self.store_path.store

    @property
    def read_only(self) -> bool:
        # Backwards compatibility for 2.x
        return self.store_path.store.mode.readonly

    @property
    def synchronizer(self) -> None:
        # Backwards compatibility for 2.x
        # Not implemented in 3.x yet.
        return None

    async def create_group(
        self,
        name: str,
        *,
        exists_ok: bool = False,
        attributes: dict[str, Any] | None = None,
    ) -> AsyncGroup:
        attributes = attributes or {}
        return await type(self).from_store(
            self.store_path / name,
            attributes=attributes,
            exists_ok=exists_ok,
            zarr_format=self.metadata.zarr_format,
        )

    async def require_group(self, name: str, overwrite: bool = False) -> AsyncGroup:
        """Obtain a sub-group, creating one if it doesn't exist.

        Parameters
        ----------
        name : string
            Group name.
        overwrite : bool, optional
            Overwrite any existing group with given `name` if present.

        Returns
        -------
        g : AsyncGroup
        """
        if overwrite:
            # TODO: check that exists_ok=True errors if an array exists where the group is being created
            grp = await self.create_group(name, exists_ok=True)
        else:
            try:
                item: (
                    AsyncGroup | AsyncArray[ArrayV2Metadata] | AsyncArray[ArrayV3Metadata]
                ) = await self.getitem(name)
                if not isinstance(item, AsyncGroup):
                    raise TypeError(
                        f"Incompatible object ({item.__class__.__name__}) already exists"
                    )
                assert isinstance(item, AsyncGroup)  # make mypy happy
                grp = item
            except KeyError:
                grp = await self.create_group(name)
        return grp

    async def require_groups(self, *names: str) -> tuple[AsyncGroup, ...]:
        """Convenience method to require multiple groups in a single call."""
        if not names:
            return ()
        return tuple(await asyncio.gather(*(self.require_group(name) for name in names)))

    async def create_array(
        self,
        name: str,
        *,
        shape: ShapeLike,
        dtype: npt.DTypeLike = "float64",
        fill_value: Any | None = None,
        attributes: dict[str, JSON] | None = None,
        # v3 only
        chunk_shape: ChunkCoords | None = None,
        chunk_key_encoding: (
            ChunkKeyEncoding
            | tuple[Literal["default"], Literal[".", "/"]]
            | tuple[Literal["v2"], Literal[".", "/"]]
            | None
        ) = None,
        codecs: Iterable[Codec | dict[str, JSON]] | None = None,
        dimension_names: Iterable[str] | None = None,
        # v2 only
        chunks: ShapeLike | None = None,
        dimension_separator: Literal[".", "/"] | None = None,
        order: Literal["C", "F"] | None = None,
        filters: list[dict[str, JSON]] | None = None,
        compressor: dict[str, JSON] | None = None,
        # runtime
        exists_ok: bool = False,
        data: npt.ArrayLike | None = None,
    ) -> AsyncArray[ArrayV2Metadata] | AsyncArray[ArrayV3Metadata]:
        """
        Create a Zarr array within this AsyncGroup.
        This method lightly wraps AsyncArray.create.

        Parameters
        ----------
        name: str
            The name of the array.
        shape: tuple[int, ...]
            The shape of the array.
        dtype: np.DtypeLike = float64
            The data type of the array.
        chunk_shape: tuple[int, ...] | None = None
            The shape of the chunks of the array. V3 only.
        chunk_key_encoding: ChunkKeyEncoding | tuple[Literal["default"], Literal[".", "/"]] | tuple[Literal["v2"], Literal[".", "/"]] | None = None
            A specification of how the chunk keys are represented in storage.
        codecs: Iterable[Codec | dict[str, JSON]] | None = None
            An iterable of Codec or dict serializations thereof. The elements of
            this collection specify the transformation from array values to stored bytes.
        dimension_names: Iterable[str] | None = None
            The names of the dimensions of the array. V3 only.
        chunks: ChunkCoords | None = None
            The shape of the chunks of the array. V2 only.
        dimension_separator: Literal[".", "/"] | None = None
            The delimiter used for the chunk keys.
        order: Literal["C", "F"] | None = None
            The memory order of the array.
        filters: list[dict[str, JSON]] | None = None
            Filters for the array.
        compressor: dict[str, JSON] | None = None
            The compressor for the array.
        exists_ok: bool = False
            If True, a pre-existing array or group at the path of this array will
            be overwritten. If False, the presence of a pre-existing array or group is
            an error.

        Returns
        -------
        AsyncArray

        """
        return await AsyncArray.create(
            self.store_path / name,
            shape=shape,
            dtype=dtype,
            chunk_shape=chunk_shape,
            fill_value=fill_value,
            chunk_key_encoding=chunk_key_encoding,
            codecs=codecs,
            dimension_names=dimension_names,
            attributes=attributes,
            chunks=chunks,
            dimension_separator=dimension_separator,
            order=order,
            filters=filters,
            compressor=compressor,
            exists_ok=exists_ok,
            zarr_format=self.metadata.zarr_format,
            data=data,
        )

    @deprecated("Use AsyncGroup.create_array instead.")
    async def create_dataset(
        self, name: str, **kwargs: Any
    ) -> AsyncArray[ArrayV2Metadata] | AsyncArray[ArrayV3Metadata]:
        """Create an array.

        Arrays are known as "datasets" in HDF5 terminology. For compatibility
        with h5py, Zarr groups also implement the :func:`zarr.AsyncGroup.require_dataset` method.

        Parameters
        ----------
        name : string
            Array name.
        kwargs : dict
            Additional arguments passed to :func:`zarr.AsyncGroup.create_array`.

        Returns
        -------
        a : AsyncArray

        .. deprecated:: 3.0.0
            The h5py compatibility methods will be removed in 3.1.0. Use `AsyncGroup.create_array` instead.
        """
        return await self.create_array(name, **kwargs)

    @deprecated("Use AsyncGroup.require_array instead.")
    async def require_dataset(
        self,
        name: str,
        *,
        shape: ChunkCoords,
        dtype: npt.DTypeLike = None,
        exact: bool = False,
        **kwargs: Any,
    ) -> AsyncArray[ArrayV2Metadata] | AsyncArray[ArrayV3Metadata]:
        """Obtain an array, creating if it doesn't exist.

        Arrays are known as "datasets" in HDF5 terminology. For compatibility
        with h5py, Zarr groups also implement the :func:`zarr.AsyncGroup.create_dataset` method.

        Other `kwargs` are as per :func:`zarr.AsyncGroup.create_dataset`.

        Parameters
        ----------
        name : string
            Array name.
        shape : int or tuple of ints
            Array shape.
        dtype : string or dtype, optional
            NumPy dtype.
        exact : bool, optional
            If True, require `dtype` to match exactly. If false, require
            `dtype` can be cast from array dtype.

        Returns
        -------
        a : AsyncArray

        .. deprecated:: 3.0.0
            The h5py compatibility methods will be removed in 3.1.0. Use `AsyncGroup.require_dataset` instead.
        """
        return await self.require_array(name, shape=shape, dtype=dtype, exact=exact, **kwargs)

    async def require_array(
        self,
        name: str,
        *,
        shape: ShapeLike,
        dtype: npt.DTypeLike = None,
        exact: bool = False,
        **kwargs: Any,
    ) -> AsyncArray[ArrayV2Metadata] | AsyncArray[ArrayV3Metadata]:
        """Obtain an array, creating if it doesn't exist.

        Other `kwargs` are as per :func:`zarr.AsyncGroup.create_dataset`.

        Parameters
        ----------
        name : string
            Array name.
        shape : int or tuple of ints
            Array shape.
        dtype : string or dtype, optional
            NumPy dtype.
        exact : bool, optional
            If True, require `dtype` to match exactly. If false, require
            `dtype` can be cast from array dtype.

        Returns
        -------
        a : AsyncArray
        """
        try:
            ds = await self.getitem(name)
            if not isinstance(ds, AsyncArray):
                raise TypeError(f"Incompatible object ({ds.__class__.__name__}) already exists")

            shape = parse_shapelike(shape)
            if shape != ds.shape:
                raise TypeError(f"Incompatible shape ({ds.shape} vs {shape})")

            dtype = np.dtype(dtype)
            if exact:
                if ds.dtype != dtype:
                    raise TypeError(f"Incompatible dtype ({ds.dtype} vs {dtype})")
            else:
                if not np.can_cast(ds.dtype, dtype):
                    raise TypeError(f"Incompatible dtype ({ds.dtype} vs {dtype})")
        except KeyError:
            ds = await self.create_array(name, shape=shape, dtype=dtype, **kwargs)

        return ds

    async def update_attributes(self, new_attributes: dict[str, Any]) -> AsyncGroup:
        # metadata.attributes is "frozen" so we simply clear and update the dict
        self.metadata.attributes.clear()
        self.metadata.attributes.update(new_attributes)

        # Write new metadata
        await self._save_metadata()

        return self

    def __repr__(self) -> str:
        return f"<AsyncGroup {self.store_path}>"

    async def nmembers(
        self,
        max_depth: int | None = 0,
    ) -> int:
        """
        Count the number of members in this group.

        Parameters
        ----------
        max_depth : int, default 0
            The maximum number of levels of the hierarchy to include. By
            default, (``max_depth=0``) only immediate children are included. Set
            ``max_depth=None`` to include all nodes, and some positive integer
            to consider children within that many levels of the root Group.

        Returns
        -------
        count : int
        """
        # TODO: consider using aioitertools.builtins.sum for this
        # return await aioitertools.builtins.sum((1 async for _ in self.members()), start=0)
        n = 0
        async for _ in self.members(max_depth=max_depth):
            n += 1
        return n

    async def members(
        self,
        max_depth: int | None = 0,
    ) -> AsyncGenerator[
        tuple[str, AsyncArray[ArrayV2Metadata] | AsyncArray[ArrayV3Metadata] | AsyncGroup], None
    ]:
        """
        Returns an AsyncGenerator over the arrays and groups contained in this group.
        This method requires that `store_path.store` supports directory listing.

        The results are not guaranteed to be ordered.

        Parameters
        ----------
        max_depth : int, default 0
            The maximum number of levels of the hierarchy to include. By
            default, (``max_depth=0``) only immediate children are included. Set
            ``max_depth=None`` to include all nodes, and some positive integer
            to consider children within that many levels of the root Group.

        """
        if max_depth is not None and max_depth < 0:
            raise ValueError(f"max_depth must be None or >= 0. Got '{max_depth}' instead")
        async for item in self._members(max_depth=max_depth, current_depth=0):
            yield item

    async def _members(
        self, max_depth: int | None, current_depth: int
    ) -> AsyncGenerator[
        tuple[str, AsyncArray[ArrayV2Metadata] | AsyncArray[ArrayV3Metadata] | AsyncGroup], None
    ]:
        if not self.store_path.store.supports_listing:
            msg = (
                f"The store associated with this group ({type(self.store_path.store)}) "
                "does not support listing, "
                "specifically via the `list_dir` method. "
                "This function requires a store that supports listing."
            )

            raise ValueError(msg)
        # would be nice to make these special keys accessible programmatically,
        # and scoped to specific zarr versions
        _skip_keys = ("zarr.json", ".zgroup", ".zattrs")

        async for key in self.store_path.store.list_dir(self.store_path.path):
            if key in _skip_keys:
                continue
            try:
                obj = await self.getitem(key)
                yield (key, obj)

                if (
                    ((max_depth is None) or (current_depth < max_depth))
                    and hasattr(obj.metadata, "node_type")
                    and obj.metadata.node_type == "group"
                ):
                    # the assert is just for mypy to know that `obj.metadata.node_type`
                    # implies an AsyncGroup, not an AsyncArray
                    assert isinstance(obj, AsyncGroup)
                    async for child_key, val in obj._members(
                        max_depth=max_depth, current_depth=current_depth + 1
                    ):
                        yield f"{key}/{child_key}", val
            except KeyError:
                # keyerror is raised when `key` names an object (in the object storage sense),
                # as opposed to a prefix, in the store under the prefix associated with this group
                # in which case `key` cannot be the name of a sub-array or sub-group.
                logger.warning(
                    "Object at %s is not recognized as a component of a Zarr hierarchy.", key
                )

    async def keys(self) -> AsyncGenerator[str, None]:
        async for key, _ in self.members():
            yield key

    async def contains(self, member: str) -> bool:
        # TODO: this can be made more efficient.
        try:
            await self.getitem(member)
        except KeyError:
            return False
        else:
            return True

    async def groups(self) -> AsyncGenerator[tuple[str, AsyncGroup], None]:
        async for name, value in self.members():
            if isinstance(value, AsyncGroup):
                yield name, value

    async def group_keys(self) -> AsyncGenerator[str, None]:
        async for key, _ in self.groups():
            yield key

    async def group_values(self) -> AsyncGenerator[AsyncGroup, None]:
        async for _, group in self.groups():
            yield group

    async def arrays(
        self,
    ) -> AsyncGenerator[
        tuple[str, AsyncArray[ArrayV2Metadata] | AsyncArray[ArrayV3Metadata]], None
    ]:
        async for key, value in self.members():
            if isinstance(value, AsyncArray):
                yield key, value

    async def array_keys(self) -> AsyncGenerator[str, None]:
        async for key, _ in self.arrays():
            yield key

    async def array_values(
        self,
    ) -> AsyncGenerator[AsyncArray[ArrayV2Metadata] | AsyncArray[ArrayV3Metadata], None]:
        async for _, array in self.arrays():
            yield array

    async def tree(self, expand: bool = False, level: int | None = None) -> Any:
        raise NotImplementedError

    async def empty(
        self, *, name: str, shape: ChunkCoords, **kwargs: Any
    ) -> AsyncArray[ArrayV2Metadata] | AsyncArray[ArrayV3Metadata]:
        return await async_api.empty(shape=shape, store=self.store_path, path=name, **kwargs)

    async def zeros(
        self, *, name: str, shape: ChunkCoords, **kwargs: Any
    ) -> AsyncArray[ArrayV2Metadata] | AsyncArray[ArrayV3Metadata]:
        return await async_api.zeros(shape=shape, store=self.store_path, path=name, **kwargs)

    async def ones(
        self, *, name: str, shape: ChunkCoords, **kwargs: Any
    ) -> AsyncArray[ArrayV2Metadata] | AsyncArray[ArrayV3Metadata]:
        return await async_api.ones(shape=shape, store=self.store_path, path=name, **kwargs)

    async def full(
        self, *, name: str, shape: ChunkCoords, fill_value: Any | None, **kwargs: Any
    ) -> AsyncArray[ArrayV2Metadata] | AsyncArray[ArrayV3Metadata]:
        return await async_api.full(
            shape=shape, fill_value=fill_value, store=self.store_path, path=name, **kwargs
        )

    async def empty_like(
<<<<<<< HEAD
        self, *, name: str, prototype: async_api.ArrayLike, **kwargs: Any
    ) -> AsyncArray[ArrayV2Metadata] | AsyncArray[ArrayV3Metadata]:
        return await async_api.empty_like(a=prototype, store=self.store_path, path=name, **kwargs)

    async def zeros_like(
        self, *, name: str, prototype: async_api.ArrayLike, **kwargs: Any
    ) -> AsyncArray[ArrayV2Metadata] | AsyncArray[ArrayV3Metadata]:
        return await async_api.zeros_like(a=prototype, store=self.store_path, path=name, **kwargs)

    async def ones_like(
        self, *, name: str, prototype: async_api.ArrayLike, **kwargs: Any
    ) -> AsyncArray[ArrayV2Metadata] | AsyncArray[ArrayV3Metadata]:
        return await async_api.ones_like(a=prototype, store=self.store_path, path=name, **kwargs)

    async def full_like(
        self, *, name: str, prototype: async_api.ArrayLike, **kwargs: Any
    ) -> AsyncArray[ArrayV2Metadata] | AsyncArray[ArrayV3Metadata]:
        return await async_api.full_like(a=prototype, store=self.store_path, path=name, **kwargs)
=======
        self, *, name: str, data: async_api.ArrayLike, **kwargs: Any
    ) -> AsyncArray:
        return await async_api.empty_like(a=data, store=self.store_path, path=name, **kwargs)

    async def zeros_like(
        self, *, name: str, data: async_api.ArrayLike, **kwargs: Any
    ) -> AsyncArray:
        return await async_api.zeros_like(a=data, store=self.store_path, path=name, **kwargs)

    async def ones_like(self, *, name: str, data: async_api.ArrayLike, **kwargs: Any) -> AsyncArray:
        return await async_api.ones_like(a=data, store=self.store_path, path=name, **kwargs)

    async def full_like(self, *, name: str, data: async_api.ArrayLike, **kwargs: Any) -> AsyncArray:
        return await async_api.full_like(a=data, store=self.store_path, path=name, **kwargs)
>>>>>>> c258b275

    async def move(self, source: str, dest: str) -> None:
        raise NotImplementedError


@dataclass(frozen=True)
class Group(SyncMixin):
    _async_group: AsyncGroup

    @classmethod
    def from_store(
        cls,
        store: StoreLike,
        *,
        attributes: dict[str, Any] | None = None,
        zarr_format: ZarrFormat = 3,
        exists_ok: bool = False,
    ) -> Group:
        attributes = attributes or {}
        obj = sync(
            AsyncGroup.from_store(
                store,
                attributes=attributes,
                exists_ok=exists_ok,
                zarr_format=zarr_format,
            ),
        )

        return cls(obj)

    @classmethod
    def open(
        cls,
        store: StoreLike,
        zarr_format: Literal[2, 3, None] = 3,
    ) -> Group:
        obj = sync(AsyncGroup.open(store, zarr_format=zarr_format))
        return cls(obj)

    def __getitem__(self, path: str) -> Array | Group:
        obj = self._sync(self._async_group.getitem(path))
        if isinstance(obj, AsyncArray):
            return Array(obj)
        else:
            return Group(obj)

    def __delitem__(self, key: str) -> None:
        self._sync(self._async_group.delitem(key))

    def __iter__(self) -> Iterator[str]:
        yield from self.keys()

    def __len__(self) -> int:
        return self.nmembers()

    def __setitem__(self, key: str, value: Any) -> None:
        """__setitem__ is not supported in v3"""
        raise NotImplementedError

    def __repr__(self) -> str:
        return f"<Group {self.store_path}>"

    async def update_attributes_async(self, new_attributes: dict[str, Any]) -> Group:
        new_metadata = replace(self.metadata, attributes=new_attributes)

        # Write new metadata
        to_save = new_metadata.to_buffer_dict(default_buffer_prototype())
        awaitables = [set_or_delete(self.store_path / key, value) for key, value in to_save.items()]
        await asyncio.gather(*awaitables)

        async_group = replace(self._async_group, metadata=new_metadata)
        return replace(self, _async_group=async_group)

    @property
    def store_path(self) -> StorePath:
        return self._async_group.store_path

    @property
    def metadata(self) -> GroupMetadata:
        return self._async_group.metadata

    @property
    def path(self) -> str:
        """Storage path."""
        return self._async_group.path

    @property
    def name(self) -> str:
        """Group name following h5py convention."""
        return self._async_group.name

    @property
    def basename(self) -> str:
        """Final component of name."""
        return self._async_group.basename

    @property
    def attrs(self) -> Attributes:
        return Attributes(self)

    @property
    def info(self) -> None:
        raise NotImplementedError

    @property
    def store(self) -> Store:
        # Backwards compatibility for 2.x
        return self._async_group.store

    @property
    def read_only(self) -> bool:
        # Backwards compatibility for 2.x
        return self._async_group.read_only

    @property
    def synchronizer(self) -> None:
        # Backwards compatibility for 2.x
        # Not implemented in 3.x yet.
        return self._async_group.synchronizer

    def update_attributes(self, new_attributes: dict[str, Any]) -> Group:
        self._sync(self._async_group.update_attributes(new_attributes))
        return self

    def nmembers(self, max_depth: int | None = 0) -> int:
        return self._sync(self._async_group.nmembers(max_depth=max_depth))

    def members(self, max_depth: int | None = 0) -> tuple[tuple[str, Array | Group], ...]:
        """
        Return the sub-arrays and sub-groups of this group as a tuple of (name, array | group)
        pairs
        """
        _members = self._sync_iter(self._async_group.members(max_depth=max_depth))

        return tuple((kv[0], _parse_async_node(kv[1])) for kv in _members)

    def keys(self) -> Generator[str, None]:
        yield from self._sync_iter(self._async_group.keys())

    def __contains__(self, member: str) -> bool:
        return self._sync(self._async_group.contains(member))

    def groups(self) -> Generator[tuple[str, Group], None]:
        for name, async_group in self._sync_iter(self._async_group.groups()):
            yield name, Group(async_group)

    def group_keys(self) -> Generator[str, None]:
        for name, _ in self.groups():
            yield name

    def group_values(self) -> Generator[Group, None]:
        for _, group in self.groups():
            yield group

    def arrays(self) -> Generator[tuple[str, Array], None]:
        for name, async_array in self._sync_iter(self._async_group.arrays()):
            yield name, Array(async_array)

    def array_keys(self) -> Generator[str, None]:
        for name, _ in self.arrays():
            yield name

    def array_values(self) -> Generator[Array, None]:
        for _, array in self.arrays():
            yield array

    def tree(self, expand: bool = False, level: int | None = None) -> Any:
        return self._sync(self._async_group.tree(expand=expand, level=level))

    def create_group(self, name: str, **kwargs: Any) -> Group:
        return Group(self._sync(self._async_group.create_group(name, **kwargs)))

    def require_group(self, name: str, **kwargs: Any) -> Group:
        """Obtain a sub-group, creating one if it doesn't exist.

        Parameters
        ----------
        name : string
            Group name.
        overwrite : bool, optional
            Overwrite any existing group with given `name` if present.

        Returns
        -------
        g : Group
        """
        return Group(self._sync(self._async_group.require_group(name, **kwargs)))

    def require_groups(self, *names: str) -> tuple[Group, ...]:
        """Convenience method to require multiple groups in a single call."""
        return tuple(map(Group, self._sync(self._async_group.require_groups(*names))))

    def create(self, *args: Any, **kwargs: Any) -> Array:
        # Backwards compatibility for 2.x
        return self.create_array(*args, **kwargs)

    def create_array(
        self,
        name: str,
        *,
        shape: ShapeLike,
        dtype: npt.DTypeLike = "float64",
        fill_value: Any | None = None,
        attributes: dict[str, JSON] | None = None,
        # v3 only
        chunk_shape: ChunkCoords | None = None,
        chunk_key_encoding: (
            ChunkKeyEncoding
            | tuple[Literal["default"], Literal[".", "/"]]
            | tuple[Literal["v2"], Literal[".", "/"]]
            | None
        ) = None,
        codecs: Iterable[Codec | dict[str, JSON]] | None = None,
        dimension_names: Iterable[str] | None = None,
        # v2 only
        chunks: ShapeLike | None = None,
        dimension_separator: Literal[".", "/"] | None = None,
        order: Literal["C", "F"] | None = None,
        filters: list[dict[str, JSON]] | None = None,
        compressor: dict[str, JSON] | None = None,
        # runtime
        exists_ok: bool = False,
        data: npt.ArrayLike | None = None,
    ) -> Array:
        """
        Create a zarr array within this AsyncGroup.
        This method lightly wraps AsyncArray.create.

        Parameters
        ----------
        name: str
            The name of the array.
        shape: tuple[int, ...]
            The shape of the array.
        dtype: np.DtypeLike = float64
            The data type of the array.
        chunk_shape: tuple[int, ...] | None = None
            The shape of the chunks of the array. V3 only.
        chunk_key_encoding: ChunkKeyEncoding | tuple[Literal["default"], Literal[".", "/"]] | tuple[Literal["v2"], Literal[".", "/"]] | None = None
            A specification of how the chunk keys are represented in storage.
        codecs: Iterable[Codec | dict[str, JSON]] | None = None
            An iterable of Codec or dict serializations thereof. The elements of this collection
            specify the transformation from array values to stored bytes.
        dimension_names: Iterable[str] | None = None
            The names of the dimensions of the array. V3 only.
        chunks: ChunkCoords | None = None
            The shape of the chunks of the array. V2 only.
        dimension_separator: Literal[".", "/"] | None = None
            The delimiter used for the chunk keys.
        order: Literal["C", "F"] | None = None
            The memory order of the array.
        filters: list[dict[str, JSON]] | None = None
            Filters for the array.
        compressor: dict[str, JSON] | None = None
            The compressor for the array.
        exists_ok: bool = False
            If True, a pre-existing array or group at the path of this array will
            be overwritten. If False, the presence of a pre-existing array or group is
            an error.
        data: npt.ArrayLike | None = None
            Array data to initialize the array with.

        Returns
        -------
        Array

        """
        return Array(
            self._sync(
                self._async_group.create_array(
                    name=name,
                    shape=shape,
                    dtype=dtype,
                    fill_value=fill_value,
                    attributes=attributes,
                    chunk_shape=chunk_shape,
                    chunk_key_encoding=chunk_key_encoding,
                    codecs=codecs,
                    dimension_names=dimension_names,
                    chunks=chunks,
                    dimension_separator=dimension_separator,
                    order=order,
                    filters=filters,
                    compressor=compressor,
                    exists_ok=exists_ok,
                    data=data,
                )
            )
        )

    @deprecated("Use Group.create_array instead.")
    def create_dataset(self, name: str, **kwargs: Any) -> Array:
        """Create an array.

        Arrays are known as "datasets" in HDF5 terminology. For compatibility
        with h5py, Zarr groups also implement the :func:`zarr.Group.require_dataset` method.

        Parameters
        ----------
        name : string
            Array name.
        kwargs : dict
            Additional arguments passed to :func:`zarr.Group.create_array`

        Returns
        -------
        a : Array

        .. deprecated:: 3.0.0
            The h5py compatibility methods will be removed in 3.1.0. Use `Group.create_array` instead.
        """
        return Array(self._sync(self._async_group.create_dataset(name, **kwargs)))

    @deprecated("Use Group.require_array instead.")
    def require_dataset(self, name: str, **kwargs: Any) -> Array:
        """Obtain an array, creating if it doesn't exist.

        Arrays are known as "datasets" in HDF5 terminology. For compatibility
        with h5py, Zarr groups also implement the :func:`zarr.Group.create_dataset` method.

        Other `kwargs` are as per :func:`zarr.Group.create_dataset`.

        Parameters
        ----------
        name : string
            Array name.
        shape : int or tuple of ints
            Array shape.
        dtype : string or dtype, optional
            NumPy dtype.
        exact : bool, optional
            If True, require `dtype` to match exactly. If false, require
            `dtype` can be cast from array dtype.

        Returns
        -------
        a : Array

        .. deprecated:: 3.0.0
            The h5py compatibility methods will be removed in 3.1.0. Use `Group.require_array` instead.
        """
        return Array(self._sync(self._async_group.require_array(name, **kwargs)))

    def require_array(self, name: str, **kwargs: Any) -> Array:
        """Obtain an array, creating if it doesn't exist.


        Other `kwargs` are as per :func:`zarr.Group.create_array`.

        Parameters
        ----------
        name : string
            Array name.
        shape : int or tuple of ints
            Array shape.
        dtype : string or dtype, optional
            NumPy dtype.
        exact : bool, optional
            If True, require `dtype` to match exactly. If false, require
            `dtype` can be cast from array dtype.

        Returns
        -------
        a : Array
        """
        return Array(self._sync(self._async_group.require_array(name, **kwargs)))

    def empty(self, *, name: str, shape: ChunkCoords, **kwargs: Any) -> Array:
        return Array(self._sync(self._async_group.empty(name=name, shape=shape, **kwargs)))

    def zeros(self, *, name: str, shape: ChunkCoords, **kwargs: Any) -> Array:
        return Array(self._sync(self._async_group.zeros(name=name, shape=shape, **kwargs)))

    def ones(self, *, name: str, shape: ChunkCoords, **kwargs: Any) -> Array:
        return Array(self._sync(self._async_group.ones(name=name, shape=shape, **kwargs)))

    def full(
        self, *, name: str, shape: ChunkCoords, fill_value: Any | None, **kwargs: Any
    ) -> Array:
        return Array(
            self._sync(
                self._async_group.full(name=name, shape=shape, fill_value=fill_value, **kwargs)
            )
        )

    def empty_like(self, *, name: str, data: async_api.ArrayLike, **kwargs: Any) -> Array:
        return Array(self._sync(self._async_group.empty_like(name=name, data=data, **kwargs)))

    def zeros_like(self, *, name: str, data: async_api.ArrayLike, **kwargs: Any) -> Array:
        return Array(self._sync(self._async_group.zeros_like(name=name, data=data, **kwargs)))

    def ones_like(self, *, name: str, data: async_api.ArrayLike, **kwargs: Any) -> Array:
        return Array(self._sync(self._async_group.ones_like(name=name, data=data, **kwargs)))

    def full_like(self, *, name: str, data: async_api.ArrayLike, **kwargs: Any) -> Array:
        return Array(self._sync(self._async_group.full_like(name=name, data=data, **kwargs)))

    def move(self, source: str, dest: str) -> None:
        return self._sync(self._async_group.move(source, dest))

    @deprecated("Use Group.create_array instead.")
    def array(
        self,
        name: str,
        *,
        shape: ChunkCoords,
        dtype: npt.DTypeLike = "float64",
        fill_value: Any | None = None,
        attributes: dict[str, JSON] | None = None,
        # v3 only
        chunk_shape: ChunkCoords | None = None,
        chunk_key_encoding: (
            ChunkKeyEncoding
            | tuple[Literal["default"], Literal[".", "/"]]
            | tuple[Literal["v2"], Literal[".", "/"]]
            | None
        ) = None,
        codecs: Iterable[Codec | dict[str, JSON]] | None = None,
        dimension_names: Iterable[str] | None = None,
        # v2 only
        chunks: ChunkCoords | None = None,
        dimension_separator: Literal[".", "/"] | None = None,
        order: Literal["C", "F"] | None = None,
        filters: list[dict[str, JSON]] | None = None,
        compressor: dict[str, JSON] | None = None,
        # runtime
        exists_ok: bool = False,
        data: npt.ArrayLike | None = None,
    ) -> Array:
        """
        Create a zarr array within this AsyncGroup.
        This method lightly wraps `AsyncArray.create`.

        Parameters
        ----------
        name: str
            The name of the array.
        shape: tuple[int, ...]
            The shape of the array.
        dtype: np.DtypeLike = float64
            The data type of the array.
        chunk_shape: tuple[int, ...] | None = None
            The shape of the chunks of the array. V3 only.
        chunk_key_encoding: ChunkKeyEncoding | tuple[Literal["default"], Literal[".", "/"]] | tuple[Literal["v2"], Literal[".", "/"]] | None = None
            A specification of how the chunk keys are represented in storage.
        codecs: Iterable[Codec | dict[str, JSON]] | None = None
            An iterable of Codec or dict serializations thereof. The elements of
            this collection specify the transformation from array values to stored bytes.
        dimension_names: Iterable[str] | None = None
            The names of the dimensions of the array. V3 only.
        chunks: ChunkCoords | None = None
            The shape of the chunks of the array. V2 only.
        dimension_separator: Literal[".", "/"] | None = None
            The delimiter used for the chunk keys.
        order: Literal["C", "F"] | None = None
            The memory order of the array.
        filters: list[dict[str, JSON]] | None = None
            Filters for the array.
        compressor: dict[str, JSON] | None = None
            The compressor for the array.
        exists_ok: bool = False
            If True, a pre-existing array or group at the path of this array will
            be overwritten. If False, the presence of a pre-existing array or group is
            an error.
        data: npt.ArrayLike | None = None
            Array data to initialize the array with.

        Returns
        -------

        Array

        """
        return Array(
            self._sync(
                self._async_group.create_array(
                    name=name,
                    shape=shape,
                    dtype=dtype,
                    fill_value=fill_value,
                    attributes=attributes,
                    chunk_shape=chunk_shape,
                    chunk_key_encoding=chunk_key_encoding,
                    codecs=codecs,
                    dimension_names=dimension_names,
                    chunks=chunks,
                    dimension_separator=dimension_separator,
                    order=order,
                    filters=filters,
                    compressor=compressor,
                    exists_ok=exists_ok,
                    data=data,
                )
            )
        )<|MERGE_RESOLUTION|>--- conflicted
+++ resolved
@@ -792,41 +792,24 @@
         )
 
     async def empty_like(
-<<<<<<< HEAD
-        self, *, name: str, prototype: async_api.ArrayLike, **kwargs: Any
+        self, *, name: str, data: async_api.ArrayLike, **kwargs: Any
     ) -> AsyncArray[ArrayV2Metadata] | AsyncArray[ArrayV3Metadata]:
-        return await async_api.empty_like(a=prototype, store=self.store_path, path=name, **kwargs)
-
-    async def zeros_like(
-        self, *, name: str, prototype: async_api.ArrayLike, **kwargs: Any
-    ) -> AsyncArray[ArrayV2Metadata] | AsyncArray[ArrayV3Metadata]:
-        return await async_api.zeros_like(a=prototype, store=self.store_path, path=name, **kwargs)
-
-    async def ones_like(
-        self, *, name: str, prototype: async_api.ArrayLike, **kwargs: Any
-    ) -> AsyncArray[ArrayV2Metadata] | AsyncArray[ArrayV3Metadata]:
-        return await async_api.ones_like(a=prototype, store=self.store_path, path=name, **kwargs)
-
-    async def full_like(
-        self, *, name: str, prototype: async_api.ArrayLike, **kwargs: Any
-    ) -> AsyncArray[ArrayV2Metadata] | AsyncArray[ArrayV3Metadata]:
-        return await async_api.full_like(a=prototype, store=self.store_path, path=name, **kwargs)
-=======
-        self, *, name: str, data: async_api.ArrayLike, **kwargs: Any
-    ) -> AsyncArray:
         return await async_api.empty_like(a=data, store=self.store_path, path=name, **kwargs)
 
     async def zeros_like(
         self, *, name: str, data: async_api.ArrayLike, **kwargs: Any
-    ) -> AsyncArray:
+    ) -> AsyncArray[ArrayV2Metadata] | AsyncArray[ArrayV3Metadata]:
         return await async_api.zeros_like(a=data, store=self.store_path, path=name, **kwargs)
 
-    async def ones_like(self, *, name: str, data: async_api.ArrayLike, **kwargs: Any) -> AsyncArray:
+    async def ones_like(
+        self, *, name: str, data: async_api.ArrayLike, **kwargs: Any
+    ) -> AsyncArray[ArrayV2Metadata] | AsyncArray[ArrayV3Metadata]:
         return await async_api.ones_like(a=data, store=self.store_path, path=name, **kwargs)
 
-    async def full_like(self, *, name: str, data: async_api.ArrayLike, **kwargs: Any) -> AsyncArray:
+    async def full_like(
+        self, *, name: str, data: async_api.ArrayLike, **kwargs: Any
+    ) -> AsyncArray[ArrayV2Metadata] | AsyncArray[ArrayV3Metadata]:
         return await async_api.full_like(a=data, store=self.store_path, path=name, **kwargs)
->>>>>>> c258b275
 
     async def move(self, source: str, dest: str) -> None:
         raise NotImplementedError
