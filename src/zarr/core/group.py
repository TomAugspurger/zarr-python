from __future__ import annotations

import asyncio
import json
import logging
from dataclasses import asdict, dataclass, field, replace
from typing import TYPE_CHECKING, Literal, cast, overload

import numpy as np
import numpy.typing as npt
from typing_extensions import deprecated

from zarr.abc.metadata import Metadata
from zarr.abc.store import Store, set_or_delete
from zarr.core.array import Array, AsyncArray
from zarr.core.attributes import Attributes
from zarr.core.buffer import default_buffer_prototype
from zarr.core.common import (
    JSON,
    ZARR_JSON,
    ZARRAY_JSON,
    ZATTRS_JSON,
    ZGROUP_JSON,
    ChunkCoords,
    ShapeLike,
    ZarrFormat,
    parse_shapelike,
)
from zarr.core.config import config
from zarr.core.sync import SyncMixin, sync
from zarr.store import StoreLike, StorePath, make_store_path
from zarr.store.common import ensure_no_existing_node

if TYPE_CHECKING:
    from collections.abc import AsyncGenerator, Iterable, Iterator
    from typing import Any

    from zarr.abc.codec import Codec
    from zarr.core.buffer import Buffer, BufferPrototype
    from zarr.core.chunk_key_encodings import ChunkKeyEncoding

logger = logging.getLogger("zarr.group")


def parse_zarr_format(data: Any) -> ZarrFormat:
    if data in (2, 3):
        return cast(Literal[2, 3], data)
    msg = msg = f"Invalid zarr_format. Expected one 2 or 3. Got {data}."
    raise ValueError(msg)


# todo: convert None to empty dict
def parse_attributes(data: Any) -> dict[str, Any]:
    if data is None:
        return {}
    elif isinstance(data, dict) and all(map(lambda v: isinstance(v, str), data.keys())):
        return data
    msg = f"Expected dict with string keys. Got {type(data)} instead."
    raise TypeError(msg)


@overload
def _parse_async_node(node: AsyncArray) -> Array: ...


@overload
def _parse_async_node(node: AsyncGroup) -> Group: ...


def _parse_async_node(node: AsyncArray | AsyncGroup) -> Array | Group:
    """
    Wrap an AsyncArray in an Array, or an AsyncGroup in a Group.
    """
    if isinstance(node, AsyncArray):
        return Array(node)
    elif isinstance(node, AsyncGroup):
        return Group(node)
    else:
        raise TypeError(f"Unknown node type, got {type(node)}")


@dataclass(frozen=True)
class GroupMetadata(Metadata):
    attributes: dict[str, Any] = field(default_factory=dict)
    zarr_format: ZarrFormat = 3
    node_type: Literal["group"] = field(default="group", init=False)

    def to_buffer_dict(self, prototype: BufferPrototype) -> dict[str, Buffer]:
        json_indent = config.get("json_indent")
        if self.zarr_format == 3:
            return {
                ZARR_JSON: prototype.buffer.from_bytes(
                    json.dumps(self.to_dict(), indent=json_indent).encode()
                )
            }
        else:
            return {
                ZGROUP_JSON: prototype.buffer.from_bytes(
                    json.dumps({"zarr_format": self.zarr_format}, indent=json_indent).encode()
                ),
                ZATTRS_JSON: prototype.buffer.from_bytes(
                    json.dumps(self.attributes, indent=json_indent).encode()
                ),
            }

    def __init__(self, attributes: dict[str, Any] | None = None, zarr_format: ZarrFormat = 3):
        attributes_parsed = parse_attributes(attributes)
        zarr_format_parsed = parse_zarr_format(zarr_format)

        object.__setattr__(self, "attributes", attributes_parsed)
        object.__setattr__(self, "zarr_format", zarr_format_parsed)

    @classmethod
    def from_dict(cls, data: dict[str, Any]) -> GroupMetadata:
        assert data.pop("node_type", None) in ("group", None)
        return cls(**data)

    def to_dict(self) -> dict[str, Any]:
        return asdict(self)


@dataclass(frozen=True)
class AsyncGroup:
    metadata: GroupMetadata
    store_path: StorePath

    @classmethod
    async def from_store(
        cls,
        store: StoreLike,
        *,
        attributes: dict[str, Any] | None = None,
        exists_ok: bool = False,
        zarr_format: ZarrFormat = 3,
    ) -> AsyncGroup:
        store_path = await make_store_path(store)
        if not exists_ok:
            await ensure_no_existing_node(store_path, zarr_format=zarr_format)
        attributes = attributes or {}
        group = cls(
            metadata=GroupMetadata(attributes=attributes, zarr_format=zarr_format),
            store_path=store_path,
        )
        await group._save_metadata()
        return group

    @classmethod
    async def open(
        cls,
        store: StoreLike,
        zarr_format: Literal[2, 3, None] = 3,
    ) -> AsyncGroup:
        store_path = await make_store_path(store)

        if zarr_format == 2:
            zgroup_bytes, zattrs_bytes = await asyncio.gather(
                (store_path / ZGROUP_JSON).get(), (store_path / ZATTRS_JSON).get()
            )
            if zgroup_bytes is None:
                raise FileNotFoundError(store_path)
        elif zarr_format == 3:
            zarr_json_bytes = await (store_path / ZARR_JSON).get()
            if zarr_json_bytes is None:
                raise FileNotFoundError(store_path)
        elif zarr_format is None:
            zarr_json_bytes, zgroup_bytes, zattrs_bytes = await asyncio.gather(
                (store_path / ZARR_JSON).get(),
                (store_path / ZGROUP_JSON).get(),
                (store_path / ZATTRS_JSON).get(),
            )
            if zarr_json_bytes is not None and zgroup_bytes is not None:
                # TODO: revisit this exception type
                # alternatively, we could warn and favor v3
                raise ValueError("Both zarr.json and .zgroup objects exist")
            if zarr_json_bytes is None and zgroup_bytes is None:
                raise FileNotFoundError(store_path)
            # set zarr_format based on which keys were found
            if zarr_json_bytes is not None:
                zarr_format = 3
            else:
                zarr_format = 2
        else:
            raise ValueError(f"unexpected zarr_format: {zarr_format}")

        if zarr_format == 2:
            # V2 groups are comprised of a .zgroup and .zattrs objects
            assert zgroup_bytes is not None
            zgroup = json.loads(zgroup_bytes.to_bytes())
            zattrs = json.loads(zattrs_bytes.to_bytes()) if zattrs_bytes is not None else {}
            group_metadata = {**zgroup, "attributes": zattrs}
        else:
            # V3 groups are comprised of a zarr.json object
            assert zarr_json_bytes is not None
            group_metadata = json.loads(zarr_json_bytes.to_bytes())

        return cls.from_dict(store_path, group_metadata)

    @classmethod
    def from_dict(
        cls,
        store_path: StorePath,
        data: dict[str, Any],
    ) -> AsyncGroup:
        group = cls(
            metadata=GroupMetadata.from_dict(data),
            store_path=store_path,
        )
        return group

    async def getitem(
        self,
        key: str,
    ) -> AsyncArray | AsyncGroup:
        store_path = self.store_path / key
        logger.debug("key=%s, store_path=%s", key, store_path)

        # Note:
        # in zarr-python v2, we first check if `key` references an Array, else if `key` references
        # a group,using standalone `contains_array` and `contains_group` functions. These functions
        # are reusable, but for v3 they would perform redundant I/O operations.
        # Not clear how much of that strategy we want to keep here.

        if self.metadata.zarr_format == 3:
            zarr_json_bytes = await (store_path / ZARR_JSON).get()
            if zarr_json_bytes is None:
                raise KeyError(key)
            else:
                zarr_json = json.loads(zarr_json_bytes.to_bytes())
            if zarr_json["node_type"] == "group":
                return type(self).from_dict(store_path, zarr_json)
            elif zarr_json["node_type"] == "array":
                return AsyncArray.from_dict(store_path, zarr_json)
            else:
                raise ValueError(f"unexpected node_type: {zarr_json['node_type']}")
        elif self.metadata.zarr_format == 2:
            # Q: how do we like optimistically fetching .zgroup, .zarray, and .zattrs?
            # This guarantees that we will always make at least one extra request to the store
            zgroup_bytes, zarray_bytes, zattrs_bytes = await asyncio.gather(
                (store_path / ZGROUP_JSON).get(),
                (store_path / ZARRAY_JSON).get(),
                (store_path / ZATTRS_JSON).get(),
            )

            if zgroup_bytes is None and zarray_bytes is None:
                raise KeyError(key)

            # unpack the zarray, if this is None then we must be opening a group
            zarray = json.loads(zarray_bytes.to_bytes()) if zarray_bytes else None
            # unpack the zattrs, this can be None if no attrs were written
            zattrs = json.loads(zattrs_bytes.to_bytes()) if zattrs_bytes is not None else {}

            if zarray is not None:
                # TODO: update this once the V2 array support is part of the primary array class
                zarr_json = {**zarray, "attributes": zattrs}
                return AsyncArray.from_dict(store_path, zarr_json)
            else:
                zgroup = (
                    json.loads(zgroup_bytes.to_bytes())
                    if zgroup_bytes is not None
                    else {"zarr_format": self.metadata.zarr_format}
                )
                zarr_json = {**zgroup, "attributes": zattrs}
                return type(self).from_dict(store_path, zarr_json)
        else:
            raise ValueError(f"unexpected zarr_format: {self.metadata.zarr_format}")

    async def delitem(self, key: str) -> None:
        store_path = self.store_path / key
        if self.metadata.zarr_format == 3:
            await (store_path / ZARR_JSON).delete()
        elif self.metadata.zarr_format == 2:
            await asyncio.gather(
                (store_path / ZGROUP_JSON).delete(),  # TODO: missing_ok=False
                (store_path / ZARRAY_JSON).delete(),  # TODO: missing_ok=False
                (store_path / ZATTRS_JSON).delete(),  # TODO: missing_ok=True
            )
        else:
            raise ValueError(f"unexpected zarr_format: {self.metadata.zarr_format}")

    async def _save_metadata(self) -> None:
        to_save = self.metadata.to_buffer_dict(default_buffer_prototype())
        awaitables = [set_or_delete(self.store_path / key, value) for key, value in to_save.items()]
        await asyncio.gather(*awaitables)

    @property
    def path(self) -> str:
        """Storage path."""
        return self.store_path.path

    @property
    def name(self) -> str:
        """Group name following h5py convention."""
        if self.path:
            # follow h5py convention: add leading slash
            name = self.path
            if name[0] != "/":
                name = "/" + name
            return name
        return "/"

    @property
    def basename(self) -> str:
        """Final component of name."""
        return self.name.split("/")[-1]

    @property
    def attrs(self) -> dict[str, Any]:
        return self.metadata.attributes

    @property
    def info(self) -> None:
        raise NotImplementedError

    @property
    def store(self) -> Store:
        return self.store_path.store

    @property
    def read_only(self) -> bool:
        # Backwards compatibility for 2.x
        return self.store_path.store.mode.readonly

    @property
    def synchronizer(self) -> None:
        # Backwards compatibility for 2.x
        # Not implemented in 3.x yet.
        return None

    async def create_group(
        self,
        name: str,
        *,
        exists_ok: bool = False,
        attributes: dict[str, Any] | None = None,
    ) -> AsyncGroup:
        attributes = attributes or {}
        return await type(self).from_store(
            self.store_path / name,
            attributes=attributes,
            exists_ok=exists_ok,
            zarr_format=self.metadata.zarr_format,
        )

    async def require_group(self, name: str, overwrite: bool = False) -> AsyncGroup:
        """Obtain a sub-group, creating one if it doesn't exist.

        Parameters
        ----------
        name : string
            Group name.
        overwrite : bool, optional
            Overwrite any existing group with given `name` if present.

        Returns
        -------
        g : AsyncGroup
        """
        if overwrite:
            # TODO: check that exists_ok=True errors if an array exists where the group is being created
            grp = await self.create_group(name, exists_ok=True)
        else:
            try:
                item: AsyncGroup | AsyncArray = await self.getitem(name)
                if not isinstance(item, AsyncGroup):
                    raise TypeError(
                        f"Incompatible object ({item.__class__.__name__}) already exists"
                    )
                assert isinstance(item, AsyncGroup)  # make mypy happy
                grp = item
            except KeyError:
                grp = await self.create_group(name)
        return grp

    async def require_groups(self, *names: str) -> tuple[AsyncGroup, ...]:
        """Convenience method to require multiple groups in a single call."""
        if not names:
            return ()
        return tuple(await asyncio.gather(*(self.require_group(name) for name in names)))

    async def create_array(
        self,
        name: str,
        *,
        shape: ShapeLike,
        dtype: npt.DTypeLike = "float64",
        fill_value: Any | None = None,
        attributes: dict[str, JSON] | None = None,
        # v3 only
        chunk_shape: ChunkCoords | None = None,
        chunk_key_encoding: (
            ChunkKeyEncoding
            | tuple[Literal["default"], Literal[".", "/"]]
            | tuple[Literal["v2"], Literal[".", "/"]]
            | None
        ) = None,
        codecs: Iterable[Codec | dict[str, JSON]] | None = None,
        dimension_names: Iterable[str] | None = None,
        # v2 only
        chunks: ShapeLike | None = None,
        dimension_separator: Literal[".", "/"] | None = None,
        order: Literal["C", "F"] | None = None,
        filters: list[dict[str, JSON]] | None = None,
        compressor: dict[str, JSON] | None = None,
        # runtime
        exists_ok: bool = False,
        data: npt.ArrayLike | None = None,
    ) -> AsyncArray:
        """
        Create a Zarr array within this AsyncGroup.
        This method lightly wraps AsyncArray.create.

        Parameters
        ----------
        name: str
            The name of the array.
        shape: tuple[int, ...]
            The shape of the array.
        dtype: np.DtypeLike = float64
            The data type of the array.
        chunk_shape: tuple[int, ...] | None = None
            The shape of the chunks of the array. V3 only.
        chunk_key_encoding: ChunkKeyEncoding | tuple[Literal["default"], Literal[".", "/"]] | tuple[Literal["v2"], Literal[".", "/"]] | None = None
            A specification of how the chunk keys are represented in storage.
        codecs: Iterable[Codec | dict[str, JSON]] | None = None
            An iterable of Codec or dict serializations thereof. The elements of
            this collection specify the transformation from array values to stored bytes.
        dimension_names: Iterable[str] | None = None
            The names of the dimensions of the array. V3 only.
        chunks: ChunkCoords | None = None
            The shape of the chunks of the array. V2 only.
        dimension_separator: Literal[".", "/"] | None = None
            The delimiter used for the chunk keys.
        order: Literal["C", "F"] | None = None
            The memory order of the array.
        filters: list[dict[str, JSON]] | None = None
            Filters for the array.
        compressor: dict[str, JSON] | None = None
            The compressor for the array.
        exists_ok: bool = False
            If True, a pre-existing array or group at the path of this array will
            be overwritten. If False, the presence of a pre-existing array or group is
            an error.

        Returns
        -------
        AsyncArray

        """
        return await AsyncArray.create(
            self.store_path / name,
            shape=shape,
            dtype=dtype,
            chunk_shape=chunk_shape,
            fill_value=fill_value,
            chunk_key_encoding=chunk_key_encoding,
            codecs=codecs,
            dimension_names=dimension_names,
            attributes=attributes,
            chunks=chunks,
            dimension_separator=dimension_separator,
            order=order,
            filters=filters,
            compressor=compressor,
            exists_ok=exists_ok,
            zarr_format=self.metadata.zarr_format,
            data=data,
        )

    @deprecated("Use AsyncGroup.create_array instead.")
    async def create_dataset(self, name: str, **kwargs: Any) -> AsyncArray:
        """Create an array.

        Arrays are known as "datasets" in HDF5 terminology. For compatibility
        with h5py, Zarr groups also implement the :func:`zarr.AsyncGroup.require_dataset` method.

        Parameters
        ----------
        name : string
            Array name.
        kwargs : dict
            Additional arguments passed to :func:`zarr.AsyncGroup.create_array`.

        Returns
        -------
        a : AsyncArray

        .. deprecated:: 3.0.0
            The h5py compatibility methods will be removed in 3.1.0. Use `AsyncGroup.create_array` instead.
        """
        return await self.create_array(name, **kwargs)

    @deprecated("Use AsyncGroup.require_array instead.")
    async def require_dataset(
        self,
        name: str,
        *,
        shape: ChunkCoords,
        dtype: npt.DTypeLike = None,
        exact: bool = False,
        **kwargs: Any,
    ) -> AsyncArray:
        """Obtain an array, creating if it doesn't exist.

        Arrays are known as "datasets" in HDF5 terminology. For compatibility
        with h5py, Zarr groups also implement the :func:`zarr.AsyncGroup.create_dataset` method.

        Other `kwargs` are as per :func:`zarr.AsyncGroup.create_dataset`.

        Parameters
        ----------
        name : string
            Array name.
        shape : int or tuple of ints
            Array shape.
        dtype : string or dtype, optional
            NumPy dtype.
        exact : bool, optional
            If True, require `dtype` to match exactly. If false, require
            `dtype` can be cast from array dtype.

        Returns
        -------
        a : AsyncArray

        .. deprecated:: 3.0.0
            The h5py compatibility methods will be removed in 3.1.0. Use `AsyncGroup.require_dataset` instead.
        """
        return await self.require_array(name, shape=shape, dtype=dtype, exact=exact, **kwargs)

    async def require_array(
        self,
        name: str,
        *,
        shape: ChunkCoords,
        dtype: npt.DTypeLike = None,
        exact: bool = False,
        **kwargs: Any,
    ) -> AsyncArray:
        """Obtain an array, creating if it doesn't exist.

        Other `kwargs` are as per :func:`zarr.AsyncGroup.create_dataset`.

        Parameters
        ----------
        name : string
            Array name.
        shape : int or tuple of ints
            Array shape.
        dtype : string or dtype, optional
            NumPy dtype.
        exact : bool, optional
            If True, require `dtype` to match exactly. If false, require
            `dtype` can be cast from array dtype.

        Returns
        -------
        a : AsyncArray
        """
        try:
            ds = await self.getitem(name)
            if not isinstance(ds, AsyncArray):
                raise TypeError(f"Incompatible object ({ds.__class__.__name__}) already exists")

            shape = parse_shapelike(shape)
            if shape != ds.shape:
                raise TypeError(f"Incompatible shape ({ds.shape} vs {shape})")

            dtype = np.dtype(dtype)
            if exact:
                if ds.dtype != dtype:
                    raise TypeError(f"Incompatible dtype ({ds.dtype} vs {dtype})")
            else:
                if not np.can_cast(ds.dtype, dtype):
                    raise TypeError(f"Incompatible dtype ({ds.dtype} vs {dtype})")
        except KeyError:
            ds = await self.create_array(name, shape=shape, dtype=dtype, **kwargs)

        return ds

    async def update_attributes(self, new_attributes: dict[str, Any]) -> AsyncGroup:
        # metadata.attributes is "frozen" so we simply clear and update the dict
        self.metadata.attributes.clear()
        self.metadata.attributes.update(new_attributes)

        # Write new metadata
        await self._save_metadata()

        return self

    def __repr__(self) -> str:
        return f"<AsyncGroup {self.store_path}>"

    async def nmembers(
        self,
        max_depth: int | None = 0,
    ) -> int:
        """
        Count the number of members in this group.

        Parameters
        ----------
        max_depth : int, default 0
            The maximum number of levels of the hierarchy to include. By
            default, (``max_depth=0``) only immediate children are included. Set
            ``max_depth=None`` to include all nodes, and some positive integer
            to consider children within that many levels of the root Group.

        Returns
        -------
        count : int
        """
        # TODO: consider using aioitertools.builtins.sum for this
        # return await aioitertools.builtins.sum((1 async for _ in self.members()), start=0)
        n = 0
        async for _ in self.members(max_depth=max_depth):
            n += 1
        return n

    async def members(
        self,
        max_depth: int | None = 0,
    ) -> AsyncGenerator[tuple[str, AsyncArray | AsyncGroup], None]:
        """
        Returns an AsyncGenerator over the arrays and groups contained in this group.
        This method requires that `store_path.store` supports directory listing.

        The results are not guaranteed to be ordered.

        Parameters
        ----------
        max_depth : int, default 0
            The maximum number of levels of the hierarchy to include. By
            default, (``max_depth=0``) only immediate children are included. Set
            ``max_depth=None`` to include all nodes, and some positive integer
            to consider children within that many levels of the root Group.

        """
        if max_depth is not None and max_depth < 0:
            raise ValueError(f"max_depth must be None or >= 0. Got '{max_depth}' instead")
        async for item in self._members(max_depth=max_depth, current_depth=0):
            yield item

    async def _members(
        self, max_depth: int | None, current_depth: int
    ) -> AsyncGenerator[tuple[str, AsyncArray | AsyncGroup], None]:
        if not self.store_path.store.supports_listing:
            msg = (
                f"The store associated with this group ({type(self.store_path.store)}) "
                "does not support listing, "
                "specifically via the `list_dir` method. "
                "This function requires a store that supports listing."
            )

            raise ValueError(msg)
        # would be nice to make these special keys accessible programmatically,
        # and scoped to specific zarr versions
        _skip_keys = ("zarr.json", ".zgroup", ".zattrs")

        async for key in self.store_path.store.list_dir(self.store_path.path):
            if key in _skip_keys:
                continue
            try:
                obj = await self.getitem(key)
                yield (key, obj)

                if (
                    ((max_depth is None) or (current_depth < max_depth))
                    and hasattr(obj.metadata, "node_type")
                    and obj.metadata.node_type == "group"
                ):
                    # the assert is just for mypy to know that `obj.metadata.node_type`
                    # implies an AsyncGroup, not an AsyncArray
                    assert isinstance(obj, AsyncGroup)
                    async for child_key, val in obj._members(
                        max_depth=max_depth, current_depth=current_depth + 1
                    ):
                        yield "/".join([key, child_key]), val
            except KeyError:
                # keyerror is raised when `key` names an object (in the object storage sense),
                # as opposed to a prefix, in the store under the prefix associated with this group
                # in which case `key` cannot be the name of a sub-array or sub-group.
                logger.warning(
                    "Object at %s is not recognized as a component of a Zarr hierarchy.", key
                )

    async def contains(self, member: str) -> bool:
        # TODO: this can be made more efficient.
        try:
            await self.getitem(member)
        except KeyError:
            return False
        else:
            return True

    # todo: decide if this method should be separate from `groups`
    async def group_keys(self) -> AsyncGenerator[str, None]:
        async for key, value in self.members():
            if isinstance(value, AsyncGroup):
                yield key

    # todo: decide if this method should be separate from `group_keys`
    async def groups(self) -> AsyncGenerator[AsyncGroup, None]:
        async for _, value in self.members():
            if isinstance(value, AsyncGroup):
                yield value

    # todo: decide if this method should be separate from `arrays`
    async def array_keys(self) -> AsyncGenerator[str, None]:
        async for key, value in self.members():
            if isinstance(value, AsyncArray):
                yield key

    # todo: decide if this method should be separate from `array_keys`
    async def arrays(self) -> AsyncGenerator[AsyncArray, None]:
        async for _, value in self.members():
            if isinstance(value, AsyncArray):
                yield value

    async def tree(self, expand: bool = False, level: int | None = None) -> Any:
        raise NotImplementedError

    async def empty(self, **kwargs: Any) -> AsyncArray:
        raise NotImplementedError

    async def zeros(self, **kwargs: Any) -> AsyncArray:
        raise NotImplementedError

    async def ones(self, **kwargs: Any) -> AsyncArray:
        raise NotImplementedError

    async def full(self, **kwargs: Any) -> AsyncArray:
        raise NotImplementedError

    async def empty_like(self, prototype: AsyncArray, **kwargs: Any) -> AsyncArray:
        raise NotImplementedError

    async def zeros_like(self, prototype: AsyncArray, **kwargs: Any) -> AsyncArray:
        raise NotImplementedError

    async def ones_like(self, prototype: AsyncArray, **kwargs: Any) -> AsyncArray:
        raise NotImplementedError

    async def full_like(self, prototype: AsyncArray, **kwargs: Any) -> AsyncArray:
        raise NotImplementedError

    async def move(self, source: str, dest: str) -> None:
        raise NotImplementedError


@dataclass(frozen=True)
class Group(SyncMixin):
    _async_group: AsyncGroup

    @classmethod
    def from_store(
        cls,
        store: StoreLike,
        *,
        attributes: dict[str, Any] | None = None,
        zarr_format: ZarrFormat = 3,
        exists_ok: bool = False,
    ) -> Group:
        attributes = attributes or {}
        obj = sync(
            AsyncGroup.from_store(
                store,
                attributes=attributes,
                exists_ok=exists_ok,
                zarr_format=zarr_format,
            ),
        )

        return cls(obj)

    @classmethod
    def open(
        cls,
        store: StoreLike,
        zarr_format: Literal[2, 3, None] = 3,
    ) -> Group:
        obj = sync(AsyncGroup.open(store, zarr_format=zarr_format))
        return cls(obj)

    def __getitem__(self, path: str) -> Array | Group:
        obj = self._sync(self._async_group.getitem(path))
        if isinstance(obj, AsyncArray):
            return Array(obj)
        else:
            return Group(obj)

    def __delitem__(self, key: str) -> None:
        self._sync(self._async_group.delitem(key))

    def __iter__(self) -> Iterator[str]:
        raise NotImplementedError

    def __len__(self) -> int:
        raise NotImplementedError

    def __setitem__(self, key: str, value: Any) -> None:
        """__setitem__ is not supported in v3"""
        raise NotImplementedError

    async def update_attributes_async(self, new_attributes: dict[str, Any]) -> Group:
        new_metadata = replace(self.metadata, attributes=new_attributes)

        # Write new metadata
        to_save = new_metadata.to_buffer_dict(default_buffer_prototype())
        awaitables = [set_or_delete(self.store_path / key, value) for key, value in to_save.items()]
        await asyncio.gather(*awaitables)

        async_group = replace(self._async_group, metadata=new_metadata)
        return replace(self, _async_group=async_group)

    @property
    def store_path(self) -> StorePath:
        return self._async_group.store_path

    @property
    def metadata(self) -> GroupMetadata:
        return self._async_group.metadata

    @property
    def path(self) -> str:
        """Storage path."""
        return self._async_group.path

    @property
    def name(self) -> str:
        """Group name following h5py convention."""
        return self._async_group.name

    @property
    def basename(self) -> str:
        """Final component of name."""
        return self._async_group.basename

    @property
    def attrs(self) -> Attributes:
        return Attributes(self)

    @property
    def info(self) -> None:
        raise NotImplementedError

    @property
    def store(self) -> Store:
        # Backwards compatibility for 2.x
        return self._async_group.store

    @property
    def read_only(self) -> bool:
        # Backwards compatibility for 2.x
        return self._async_group.read_only

    @property
    def synchronizer(self) -> None:
        # Backwards compatibility for 2.x
        # Not implemented in 3.x yet.
        return self._async_group.synchronizer

    def update_attributes(self, new_attributes: dict[str, Any]) -> Group:
        self._sync(self._async_group.update_attributes(new_attributes))
        return self

    def nmembers(self, max_depth: int | None = 0) -> int:
        return self._sync(self._async_group.nmembers(max_depth=max_depth))

    def members(self, max_depth: int | None = 0) -> tuple[tuple[str, Array | Group], ...]:
        """
        Return the sub-arrays and sub-groups of this group as a tuple of (name, array | group)
        pairs
        """
        _members = self._sync_iter(self._async_group.members(max_depth=max_depth))

        result = tuple(map(lambda kv: (kv[0], _parse_async_node(kv[1])), _members))
        return result

    def __contains__(self, member: str) -> bool:
        return self._sync(self._async_group.contains(member))

    def group_keys(self) -> tuple[str, ...]:
        return tuple(self._sync_iter(self._async_group.group_keys()))

    def groups(self) -> tuple[Group, ...]:
        # TODO: in v2 this was a generator that return key: Group
        return tuple(Group(obj) for obj in self._sync_iter(self._async_group.groups()))

    def array_keys(self) -> tuple[str, ...]:
        return tuple(self._sync_iter(self._async_group.array_keys()))

    def arrays(self) -> tuple[Array, ...]:
        return tuple(Array(obj) for obj in self._sync_iter(self._async_group.arrays()))

    def tree(self, expand: bool = False, level: int | None = None) -> Any:
        return self._sync(self._async_group.tree(expand=expand, level=level))

    def create_group(self, name: str, **kwargs: Any) -> Group:
        return Group(self._sync(self._async_group.create_group(name, **kwargs)))

<<<<<<< HEAD
    def create(self, *args: Any, **kwargs: Any) -> Array:
        # Backwards compatibility for 2.x
        return self.create_array(*args, **kwargs)
=======
    def require_group(self, name: str, **kwargs: Any) -> Group:
        """Obtain a sub-group, creating one if it doesn't exist.

        Parameters
        ----------
        name : string
            Group name.
        overwrite : bool, optional
            Overwrite any existing group with given `name` if present.

        Returns
        -------
        g : Group
        """
        return Group(self._sync(self._async_group.require_group(name, **kwargs)))

    def require_groups(self, *names: str) -> tuple[Group, ...]:
        """Convenience method to require multiple groups in a single call."""
        return tuple(map(Group, self._sync(self._async_group.require_groups(*names))))
>>>>>>> e8800b0d

    def create_array(
        self,
        name: str,
        *,
        shape: ShapeLike,
        dtype: npt.DTypeLike = "float64",
        fill_value: Any | None = None,
        attributes: dict[str, JSON] | None = None,
        # v3 only
        chunk_shape: ChunkCoords | None = None,
        chunk_key_encoding: (
            ChunkKeyEncoding
            | tuple[Literal["default"], Literal[".", "/"]]
            | tuple[Literal["v2"], Literal[".", "/"]]
            | None
        ) = None,
        codecs: Iterable[Codec | dict[str, JSON]] | None = None,
        dimension_names: Iterable[str] | None = None,
        # v2 only
        chunks: ShapeLike | None = None,
        dimension_separator: Literal[".", "/"] | None = None,
        order: Literal["C", "F"] | None = None,
        filters: list[dict[str, JSON]] | None = None,
        compressor: dict[str, JSON] | None = None,
        # runtime
        exists_ok: bool = False,
        data: npt.ArrayLike | None = None,
    ) -> Array:
        """
        Create a zarr array within this AsyncGroup.
        This method lightly wraps AsyncArray.create.

        Parameters
        ----------
        name: str
            The name of the array.
        shape: tuple[int, ...]
            The shape of the array.
        dtype: np.DtypeLike = float64
            The data type of the array.
        chunk_shape: tuple[int, ...] | None = None
            The shape of the chunks of the array. V3 only.
        chunk_key_encoding: ChunkKeyEncoding | tuple[Literal["default"], Literal[".", "/"]] | tuple[Literal["v2"], Literal[".", "/"]] | None = None
            A specification of how the chunk keys are represented in storage.
        codecs: Iterable[Codec | dict[str, JSON]] | None = None
            An iterable of Codec or dict serializations thereof. The elements of this collection
            specify the transformation from array values to stored bytes.
        dimension_names: Iterable[str] | None = None
            The names of the dimensions of the array. V3 only.
        chunks: ChunkCoords | None = None
            The shape of the chunks of the array. V2 only.
        dimension_separator: Literal[".", "/"] | None = None
            The delimiter used for the chunk keys.
        order: Literal["C", "F"] | None = None
            The memory order of the array.
        filters: list[dict[str, JSON]] | None = None
            Filters for the array.
        compressor: dict[str, JSON] | None = None
            The compressor for the array.
        exists_ok: bool = False
            If True, a pre-existing array or group at the path of this array will
            be overwritten. If False, the presence of a pre-existing array or group is
            an error.
        data: npt.ArrayLike | None = None
            Array data to initialize the array with.

        Returns
        -------
        Array

        """
        return Array(
            self._sync(
                self._async_group.create_array(
                    name=name,
                    shape=shape,
                    dtype=dtype,
                    fill_value=fill_value,
                    attributes=attributes,
                    chunk_shape=chunk_shape,
                    chunk_key_encoding=chunk_key_encoding,
                    codecs=codecs,
                    dimension_names=dimension_names,
                    chunks=chunks,
                    dimension_separator=dimension_separator,
                    order=order,
                    filters=filters,
                    compressor=compressor,
                    exists_ok=exists_ok,
                    data=data,
                )
            )
        )

    @deprecated("Use Group.create_array instead.")
    def create_dataset(self, name: str, **kwargs: Any) -> Array:
        """Create an array.

        Arrays are known as "datasets" in HDF5 terminology. For compatibility
        with h5py, Zarr groups also implement the :func:`zarr.Group.require_dataset` method.

        Parameters
        ----------
        name : string
            Array name.
        kwargs : dict
            Additional arguments passed to :func:`zarr.Group.create_array`

        Returns
        -------
        a : Array

        .. deprecated:: 3.0.0
            The h5py compatibility methods will be removed in 3.1.0. Use `Group.create_array` instead.
        """
        return Array(self._sync(self._async_group.create_dataset(name, **kwargs)))

    @deprecated("Use Group.require_array instead.")
    def require_dataset(self, name: str, **kwargs: Any) -> Array:
        """Obtain an array, creating if it doesn't exist.

        Arrays are known as "datasets" in HDF5 terminology. For compatibility
        with h5py, Zarr groups also implement the :func:`zarr.Group.create_dataset` method.

        Other `kwargs` are as per :func:`zarr.Group.create_dataset`.

        Parameters
        ----------
        name : string
            Array name.
        shape : int or tuple of ints
            Array shape.
        dtype : string or dtype, optional
            NumPy dtype.
        exact : bool, optional
            If True, require `dtype` to match exactly. If false, require
            `dtype` can be cast from array dtype.

        Returns
        -------
        a : Array

        .. deprecated:: 3.0.0
            The h5py compatibility methods will be removed in 3.1.0. Use `Group.require_array` instead.
        """
        return Array(self._sync(self._async_group.require_array(name, **kwargs)))

    def require_array(self, name: str, **kwargs: Any) -> Array:
        """Obtain an array, creating if it doesn't exist.


        Other `kwargs` are as per :func:`zarr.Group.create_array`.

        Parameters
        ----------
        name : string
            Array name.
        shape : int or tuple of ints
            Array shape.
        dtype : string or dtype, optional
            NumPy dtype.
        exact : bool, optional
            If True, require `dtype` to match exactly. If false, require
            `dtype` can be cast from array dtype.

        Returns
        -------
        a : Array
        """
        return Array(self._sync(self._async_group.require_array(name, **kwargs)))

    def empty(self, **kwargs: Any) -> Array:
        return Array(self._sync(self._async_group.empty(**kwargs)))

    def zeros(self, **kwargs: Any) -> Array:
        return Array(self._sync(self._async_group.zeros(**kwargs)))

    def ones(self, **kwargs: Any) -> Array:
        return Array(self._sync(self._async_group.ones(**kwargs)))

    def full(self, **kwargs: Any) -> Array:
        return Array(self._sync(self._async_group.full(**kwargs)))

    def empty_like(self, prototype: AsyncArray, **kwargs: Any) -> Array:
        return Array(self._sync(self._async_group.empty_like(prototype, **kwargs)))

    def zeros_like(self, prototype: AsyncArray, **kwargs: Any) -> Array:
        return Array(self._sync(self._async_group.zeros_like(prototype, **kwargs)))

    def ones_like(self, prototype: AsyncArray, **kwargs: Any) -> Array:
        return Array(self._sync(self._async_group.ones_like(prototype, **kwargs)))

    def full_like(self, prototype: AsyncArray, **kwargs: Any) -> Array:
        return Array(self._sync(self._async_group.full_like(prototype, **kwargs)))

    def move(self, source: str, dest: str) -> None:
        return self._sync(self._async_group.move(source, dest))

    @deprecated("Use Group.create_array instead.")
    def array(
        self,
        name: str,
        *,
        shape: ChunkCoords,
        dtype: npt.DTypeLike = "float64",
        fill_value: Any | None = None,
        attributes: dict[str, JSON] | None = None,
        # v3 only
        chunk_shape: ChunkCoords | None = None,
        chunk_key_encoding: (
            ChunkKeyEncoding
            | tuple[Literal["default"], Literal[".", "/"]]
            | tuple[Literal["v2"], Literal[".", "/"]]
            | None
        ) = None,
        codecs: Iterable[Codec | dict[str, JSON]] | None = None,
        dimension_names: Iterable[str] | None = None,
        # v2 only
        chunks: ChunkCoords | None = None,
        dimension_separator: Literal[".", "/"] | None = None,
        order: Literal["C", "F"] | None = None,
        filters: list[dict[str, JSON]] | None = None,
        compressor: dict[str, JSON] | None = None,
        # runtime
        exists_ok: bool = False,
        data: npt.ArrayLike | None = None,
    ) -> Array:
        """
        Create a zarr array within this AsyncGroup.
        This method lightly wraps `AsyncArray.create`.

        Parameters
        ----------
        name: str
            The name of the array.
        shape: tuple[int, ...]
            The shape of the array.
        dtype: np.DtypeLike = float64
            The data type of the array.
        chunk_shape: tuple[int, ...] | None = None
            The shape of the chunks of the array. V3 only.
        chunk_key_encoding: ChunkKeyEncoding | tuple[Literal["default"], Literal[".", "/"]] | tuple[Literal["v2"], Literal[".", "/"]] | None = None
            A specification of how the chunk keys are represented in storage.
        codecs: Iterable[Codec | dict[str, JSON]] | None = None
            An iterable of Codec or dict serializations thereof. The elements of
            this collection specify the transformation from array values to stored bytes.
        dimension_names: Iterable[str] | None = None
            The names of the dimensions of the array. V3 only.
        chunks: ChunkCoords | None = None
            The shape of the chunks of the array. V2 only.
        dimension_separator: Literal[".", "/"] | None = None
            The delimiter used for the chunk keys.
        order: Literal["C", "F"] | None = None
            The memory order of the array.
        filters: list[dict[str, JSON]] | None = None
            Filters for the array.
        compressor: dict[str, JSON] | None = None
            The compressor for the array.
        exists_ok: bool = False
            If True, a pre-existing array or group at the path of this array will
            be overwritten. If False, the presence of a pre-existing array or group is
            an error.
        data: npt.ArrayLike | None = None
            Array data to initialize the array with.

        Returns
        -------

        Array

        """
        return Array(
            self._sync(
                self._async_group.create_array(
                    name=name,
                    shape=shape,
                    dtype=dtype,
                    fill_value=fill_value,
                    attributes=attributes,
                    chunk_shape=chunk_shape,
                    chunk_key_encoding=chunk_key_encoding,
                    codecs=codecs,
                    dimension_names=dimension_names,
                    chunks=chunks,
                    dimension_separator=dimension_separator,
                    order=order,
                    filters=filters,
                    compressor=compressor,
                    exists_ok=exists_ok,
                    data=data,
                )
            )
        )<|MERGE_RESOLUTION|>--- conflicted
+++ resolved
@@ -898,11 +898,6 @@
     def create_group(self, name: str, **kwargs: Any) -> Group:
         return Group(self._sync(self._async_group.create_group(name, **kwargs)))
 
-<<<<<<< HEAD
-    def create(self, *args: Any, **kwargs: Any) -> Array:
-        # Backwards compatibility for 2.x
-        return self.create_array(*args, **kwargs)
-=======
     def require_group(self, name: str, **kwargs: Any) -> Group:
         """Obtain a sub-group, creating one if it doesn't exist.
 
@@ -922,7 +917,10 @@
     def require_groups(self, *names: str) -> tuple[Group, ...]:
         """Convenience method to require multiple groups in a single call."""
         return tuple(map(Group, self._sync(self._async_group.require_groups(*names))))
->>>>>>> e8800b0d
+
+    def create(self, *args: Any, **kwargs: Any) -> Array:
+        # Backwards compatibility for 2.x
+        return self.create_array(*args, **kwargs)
 
     def create_array(
         self,
