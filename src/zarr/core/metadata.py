--- conflicted
+++ resolved
@@ -606,12 +606,6 @@
 
 
 @overload
-<<<<<<< HEAD
-def parse_fill_value_v3(fill_value: Any, dtype: Any) -> Any:
-    # We'd like to remove this overload, but are currently unable to.
-    # `dtype` has gone through `parse_dtype`, which at the moment return
-    # np.dtype[Any].
-=======
 def parse_fill_value_v3(fill_value: Any, dtype: np.dtype[Any]) -> Any:
     # This dtype[Any] is unfortunately necessary right now.
     # See https://github.com/zarr-developers/zarr-python/issues/2131#issuecomment-2318010899
@@ -620,7 +614,6 @@
     #
     # If you want the specialized types rather than Any, you need to use `np.dtypes.<dtype>`
     # rather than np.dtypes(<type>)
->>>>>>> 60b4f579
     ...
 
 
