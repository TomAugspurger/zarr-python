--- conflicted
+++ resolved
@@ -252,38 +252,6 @@
         return self.chunk_key_encoding.encode_chunk_key(chunk_coords)
 
     def to_buffer_dict(self, prototype: BufferPrototype) -> dict[str, Buffer]:
-<<<<<<< HEAD
-=======
-        def _json_convert(o: Any) -> Any:
-            if isinstance(o, np.dtype):
-                return str(o)
-            if np.isscalar(o):
-                out: Any
-                if hasattr(o, "dtype") and o.dtype.kind == "M" and hasattr(o, "view"):
-                    # https://github.com/zarr-developers/zarr-python/issues/2119
-                    # `.item()` on a datetime type might or might not return an
-                    # integer, depending on the value.
-                    # Explicitly cast to an int first, and then grab .item()
-                    out = o.view("i8").item()
-                else:
-                    # convert numpy scalar to python type, and pass
-                    # python types through
-                    out = getattr(o, "item", lambda: o)()
-                    if isinstance(out, complex):
-                        # python complex types are not JSON serializable, so we use the
-                        # serialization defined in the zarr v3 spec
-                        return [out.real, out.imag]
-                return out
-            if isinstance(o, Enum):
-                return o.name
-            # this serializes numcodecs compressors
-            # todo: implement to_dict for codecs
-            elif isinstance(o, numcodecs.abc.Codec):
-                config: dict[str, Any] = o.get_config()
-                return config
-            raise TypeError
-
->>>>>>> 60b4f579
         json_indent = config.get("json_indent")
         return {
             ZARR_JSON: prototype.buffer.from_bytes(
