--- conflicted
+++ resolved
@@ -1,14 +1,8 @@
 from __future__ import annotations
 
-from typing import TYPE_CHECKING
-
-<<<<<<< HEAD
-from typing_extensions import Self
-
-from zarr.abc.store import Store
-=======
+from typing import TYPE_CHECKING, Self
+
 from zarr.abc.store import ByteRangeRequest, Store
->>>>>>> 45156713
 from zarr.core.buffer import Buffer, gpu
 from zarr.core.common import concurrent_map
 from zarr.store._utils import _normalize_interval_index
