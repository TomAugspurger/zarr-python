from __future__ import annotations

import os
import threading
import time
import zipfile
from pathlib import Path
from typing import TYPE_CHECKING, Any, Literal

<<<<<<< HEAD
from typing_extensions import Self

from zarr.abc.store import Store
=======
from zarr.abc.store import ByteRangeRequest, Store
>>>>>>> 45156713
from zarr.core.buffer import Buffer, BufferPrototype

if TYPE_CHECKING:
    from collections.abc import AsyncGenerator, Iterable

ZipStoreAccessModeLiteral = Literal["r", "w", "a"]


class ZipStore(Store):
    """
    Storage class using a ZIP file.

    Parameters
    ----------
    path : string
        Location of file.
    compression : integer, optional
        Compression method to use when writing to the archive.
    allowZip64 : bool, optional
        If True (the default) will create ZIP files that use the ZIP64
        extensions when the zipfile is larger than 2 GiB. If False
        will raise an exception when the ZIP file would require ZIP64
        extensions.
    mode : string, optional
        One of 'r' to read an existing file, 'w' to truncate and write a new
        file, 'a' to append to an existing file, or 'x' to exclusively create
        and write a new file.
    """

    supports_writes: bool = True
    supports_deletes: bool = False
    supports_partial_writes: bool = False
    supports_listing: bool = True

    path: Path
    compression: int
    allowZip64: bool

    _zf: zipfile.ZipFile
    _lock: threading.RLock

    def __init__(
        self,
        path: Path | str,
        *,
        mode: ZipStoreAccessModeLiteral = "r",
        compression: int = zipfile.ZIP_STORED,
        allowZip64: bool = True,
    ) -> None:
        super().__init__(mode=mode)

        if isinstance(path, str):
            path = Path(path)
        assert isinstance(path, Path)
        self.path = path  # root?

        self._zmode = mode
        self.compression = compression
        self.allowZip64 = allowZip64

    def _sync_open(self) -> None:
        if self._is_open:
            raise ValueError("store is already open")

        self._lock = threading.RLock()

        self._zf = zipfile.ZipFile(
            self.path,
            mode=self._zmode,
            compression=self.compression,
            allowZip64=self.allowZip64,
        )

        self._is_open = True

    async def _open(self) -> None:
        self._sync_open()

    def __getstate__(self) -> tuple[Path, ZipStoreAccessModeLiteral, int, bool]:
        return self.path, self._zmode, self.compression, self.allowZip64

    def __setstate__(self, state: Any) -> None:
        self.path, self._zmode, self.compression, self.allowZip64 = state
        self._is_open = False
        self._sync_open()

    def close(self) -> None:
        super().close()
        with self._lock:
            self._zf.close()

    async def clear(self) -> None:
        with self._lock:
            self._check_writable()
            self._zf.close()
            os.remove(self.path)
            self._zf = zipfile.ZipFile(
                self.path, mode="w", compression=self.compression, allowZip64=self.allowZip64
            )

    async def empty(self) -> bool:
        with self._lock:
            return not self._zf.namelist()

    def with_mode(self, mode: ZipStoreAccessModeLiteral) -> Self:  # type: ignore[override]
        raise NotImplementedError("ZipStore cannot be reopened with a new mode.")

    def __str__(self) -> str:
        return f"zip://{self.path}"

    def __repr__(self) -> str:
        return f"ZipStore({str(self)!r})"

    def __eq__(self, other: object) -> bool:
        return isinstance(other, type(self)) and self.path == other.path

    def _get(
        self,
        key: str,
        prototype: BufferPrototype,
        byte_range: ByteRangeRequest | None = None,
    ) -> Buffer | None:
        try:
            with self._zf.open(key) as f:  # will raise KeyError
                if byte_range is None:
                    return prototype.buffer.from_bytes(f.read())
                start, length = byte_range
                if start:
                    if start < 0:
                        start = f.seek(start, os.SEEK_END) + start
                    else:
                        start = f.seek(start, os.SEEK_SET)
                if length:
                    return prototype.buffer.from_bytes(f.read(length))
                else:
                    return prototype.buffer.from_bytes(f.read())
        except KeyError:
            return None

    async def get(
        self,
        key: str,
        prototype: BufferPrototype,
        byte_range: ByteRangeRequest | None = None,
    ) -> Buffer | None:
        assert isinstance(key, str)

        with self._lock:
            return self._get(key, prototype=prototype, byte_range=byte_range)

    async def get_partial_values(
        self,
        prototype: BufferPrototype,
        key_ranges: Iterable[tuple[str, ByteRangeRequest]],
    ) -> list[Buffer | None]:
        out = []
        with self._lock:
            for key, byte_range in key_ranges:
                out.append(self._get(key, prototype=prototype, byte_range=byte_range))
        return out

    def _set(self, key: str, value: Buffer) -> None:
        # generally, this should be called inside a lock
        keyinfo = zipfile.ZipInfo(filename=key, date_time=time.localtime(time.time())[:6])
        keyinfo.compress_type = self.compression
        if keyinfo.filename[-1] == os.sep:
            keyinfo.external_attr = 0o40775 << 16  # drwxrwxr-x
            keyinfo.external_attr |= 0x10  # MS-DOS directory flag
        else:
            keyinfo.external_attr = 0o644 << 16  # ?rw-r--r--
        self._zf.writestr(keyinfo, value.to_bytes())

    async def set(self, key: str, value: Buffer) -> None:
        self._check_writable()
        assert isinstance(key, str)
        if not isinstance(value, Buffer):
            raise TypeError("ZipStore.set(): `value` must a Buffer instance")
        with self._lock:
            self._set(key, value)

    async def set_partial_values(self, key_start_values: Iterable[tuple[str, int, bytes]]) -> None:
        raise NotImplementedError

    async def delete(self, key: str) -> None:
        raise NotImplementedError

    async def exists(self, key: str) -> bool:
        with self._lock:
            try:
                self._zf.getinfo(key)
            except KeyError:
                return False
            else:
                return True

    async def list(self) -> AsyncGenerator[str, None]:
        with self._lock:
            for key in self._zf.namelist():
                yield key

    async def list_prefix(self, prefix: str) -> AsyncGenerator[str, None]:
        """
        Retrieve all keys in the store that begin with a given prefix. Keys are returned with the
        common leading prefix removed.

        Parameters
        ----------
        prefix : str

        Returns
        -------
        AsyncGenerator[str, None]
        """
        async for key in self.list():
            if key.startswith(prefix):
                yield key.removeprefix(prefix)

    async def list_dir(self, prefix: str) -> AsyncGenerator[str, None]:
        if prefix.endswith("/"):
            prefix = prefix[:-1]

        keys = self._zf.namelist()
        seen = set()
        if prefix == "":
            keys_unique = {k.split("/")[0] for k in keys}
            for key in keys_unique:
                if key not in seen:
                    seen.add(key)
                    yield key
        else:
            for key in keys:
                if key.startswith(prefix + "/") and key != prefix:
                    k = key.removeprefix(prefix + "/").split("/")[0]
                    if k not in seen:
                        seen.add(k)
                        yield k<|MERGE_RESOLUTION|>--- conflicted
+++ resolved
@@ -5,15 +5,9 @@
 import time
 import zipfile
 from pathlib import Path
-from typing import TYPE_CHECKING, Any, Literal
-
-<<<<<<< HEAD
-from typing_extensions import Self
-
-from zarr.abc.store import Store
-=======
+from typing import TYPE_CHECKING, Any, Literal, Self
+
 from zarr.abc.store import ByteRangeRequest, Store
->>>>>>> 45156713
 from zarr.core.buffer import Buffer, BufferPrototype
 
 if TYPE_CHECKING:
