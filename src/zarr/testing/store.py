import pickle
from typing import Any, Generic, TypeVar, cast

import pytest

from zarr.abc.store import AccessMode, Store
from zarr.core.buffer import Buffer, default_buffer_prototype
from zarr.core.common import AccessModeLiteral
from zarr.core.sync import _collect_aiterator, collect_aiterator
from zarr.store._utils import _normalize_interval_index
from zarr.testing.utils import assert_bytes_equal

__all__ = ["StoreTests"]


S = TypeVar("S", bound=Store)
B = TypeVar("B", bound=Buffer)


class StoreTests(Generic[S, B]):
    store_cls: type[S]
    buffer_cls: type[B]

    def set(self, store: S, key: str, value: Buffer) -> None:
        """
        Insert a value into a storage backend, with a specific key.
        This should not not use any store methods. Bypassing the store methods allows them to be
        tested.
        """
        raise NotImplementedError

    def get(self, store: S, key: str) -> Buffer:
        """
        Retrieve a value from a storage backend, by key.
        This should not not use any store methods. Bypassing the store methods allows them to be
        tested.
        """

        raise NotImplementedError

    @pytest.fixture
    def store_kwargs(self) -> dict[str, Any]:
        return {"mode": "r+"}

    @pytest.fixture
    async def store(self, store_kwargs: dict[str, Any]) -> Store:
        return await self.store_cls.open(**store_kwargs)

    def test_store_type(self, store: S) -> None:
        assert isinstance(store, Store)
        assert isinstance(store, self.store_cls)

    def test_store_eq(self, store: S, store_kwargs: dict[str, Any]) -> None:
        # check self equality
        assert store == store

        # check store equality with same inputs
        # asserting this is important for being able to compare (de)serialized stores
        store2 = self.store_cls(**store_kwargs)
        assert store == store2

    def test_serializable_store(self, store: S) -> None:
        foo = pickle.dumps(store)
        assert pickle.loads(foo) == store

    def test_store_mode(self, store: S, store_kwargs: dict[str, Any]) -> None:
        assert store.mode == AccessMode.from_literal("r+")
        assert not store.mode.readonly

        with pytest.raises(AttributeError):
            store.mode = AccessMode.from_literal("w")  # type: ignore[misc]

    async def test_not_writable_store_raises(self, store_kwargs: dict[str, Any]) -> None:
        kwargs = {**store_kwargs, "mode": "r"}
        store = await self.store_cls.open(**kwargs)
        assert store.mode == AccessMode.from_literal("r")
        assert store.mode.readonly

        # set
        with pytest.raises(ValueError):
            await store.set("foo", self.buffer_cls.from_bytes(b"bar"))

        # delete
        with pytest.raises(ValueError):
            await store.delete("foo")

    def test_store_repr(self, store: S) -> None:
        raise NotImplementedError

    def test_store_supports_writes(self, store: S) -> None:
        raise NotImplementedError

    def test_store_supports_partial_writes(self, store: S) -> None:
        raise NotImplementedError

    def test_store_supports_listing(self, store: S) -> None:
        raise NotImplementedError

    @pytest.mark.parametrize("key", ["c/0", "foo/c/0.0", "foo/0/0"])
    @pytest.mark.parametrize("data", [b"\x01\x02\x03\x04", b""])
    @pytest.mark.parametrize("byte_range", [None, (0, None), (1, None), (1, 2), (None, 1)])
    async def test_get(
        self, store: S, key: str, data: bytes, byte_range: None | tuple[int | None, int | None]
    ) -> None:
        """
        Ensure that data can be read from the store using the store.get method.
        """
        data_buf = self.buffer_cls.from_bytes(data)
        self.set(store, key, data_buf)
        observed = await store.get(key, prototype=default_buffer_prototype(), byte_range=byte_range)
        start, length = _normalize_interval_index(data_buf, interval=byte_range)
        expected = data_buf[start : start + length]
        assert_bytes_equal(observed, expected)

    async def test_get_many(self, store: S) -> None:
        """
        Ensure that multiple keys can be retrieved at once with the _get_many method.
        """
        keys = tuple(map(str, range(10)))
        values = tuple(f"{k}".encode() for k in keys)
        for k, v in zip(keys, values, strict=False):
            self.set(store, k, self.buffer_cls.from_bytes(v))
        observed_buffers = collect_aiterator(
            store._get_many(
                zip(
                    keys,
                    (default_buffer_prototype(),) * len(keys),
                    (None,) * len(keys),
                    strict=False,
                )
            )
        )
        observed_kvs = sorted(((k, b.to_bytes()) for k, b in observed_buffers))  # type: ignore[union-attr]
        expected_kvs = sorted(((k, b) for k, b in zip(keys, values, strict=False)))
        assert observed_kvs == expected_kvs

    @pytest.mark.parametrize("key", ["zarr.json", "c/0", "foo/c/0.0", "foo/0/0"])
    @pytest.mark.parametrize("data", [b"\x01\x02\x03\x04", b""])
    async def test_set(self, store: S, key: str, data: bytes) -> None:
        """
        Ensure that data can be written to the store using the store.set method.
        """
        assert not store.mode.readonly
        data_buf = self.buffer_cls.from_bytes(data)
        await store.set(key, data_buf)
        observed = self.get(store, key)
        assert_bytes_equal(observed, data_buf)

    async def test_set_many(self, store: S) -> None:
        """
        Test that a dict of key : value pairs can be inserted into the store via the
        `_set_many` method.
        """
        keys = ["zarr.json", "c/0", "foo/c/0.0", "foo/0/0"]
        data_buf = [self.buffer_cls.from_bytes(k.encode()) for k in keys]
        store_dict = dict(zip(keys, data_buf, strict=True))
        await store._set_many(store_dict.items())
        for k, v in store_dict.items():
            assert self.get(store, k).to_bytes() == v.to_bytes()

    @pytest.mark.parametrize(
        "key_ranges",
        [
            [],
            [("zarr.json", (0, 1))],
            [("c/0", (0, 1)), ("zarr.json", (0, None))],
            [("c/0/0", (0, 1)), ("c/0/1", (None, 2)), ("c/0/2", (0, 3))],
        ],
    )
    async def test_get_partial_values(
        self, store: S, key_ranges: list[tuple[str, tuple[int | None, int | None]]]
    ) -> None:
        # put all of the data
        for key, _ in key_ranges:
            self.set(store, key, self.buffer_cls.from_bytes(bytes(key, encoding="utf-8")))

        # read back just part of it
        observed_maybe = await store.get_partial_values(
            prototype=default_buffer_prototype(), key_ranges=key_ranges
        )

        observed: list[Buffer] = []
        expected: list[Buffer] = []

        for obs in observed_maybe:
            assert obs is not None
            observed.append(obs)

        for idx in range(len(observed)):
            key, byte_range = key_ranges[idx]
            result = await store.get(
                key, prototype=default_buffer_prototype(), byte_range=byte_range
            )
            assert result is not None
            expected.append(result)

        assert all(
            obs.to_bytes() == exp.to_bytes() for obs, exp in zip(observed, expected, strict=True)
        )

    async def test_exists(self, store: S) -> None:
        assert not await store.exists("foo")
        await store.set("foo/zarr.json", self.buffer_cls.from_bytes(b"bar"))
        assert await store.exists("foo/zarr.json")

    async def test_delete(self, store: S) -> None:
        await store.set("foo/zarr.json", self.buffer_cls.from_bytes(b"bar"))
        assert await store.exists("foo/zarr.json")
        await store.delete("foo/zarr.json")
        assert not await store.exists("foo/zarr.json")

    async def test_empty(self, store: S) -> None:
        assert await store.empty()
        self.set(store, "key", self.buffer_cls.from_bytes(bytes("something", encoding="utf-8")))
        assert not await store.empty()

    async def test_clear(self, store: S) -> None:
        self.set(store, "key", self.buffer_cls.from_bytes(bytes("something", encoding="utf-8")))
        await store.clear()
        assert await store.empty()

    async def test_list(self, store: S) -> None:
        assert await _collect_aiterator(store.list()) == ()
        prefix = "foo"
        data = self.buffer_cls.from_bytes(b"")
        store_dict = {
            prefix + "/zarr.json": data,
            **{prefix + f"/c/{idx}": data for idx in range(10)},
        }
        await store._set_many(store_dict.items())
        expected_sorted = sorted(store_dict.keys())
        observed = await _collect_aiterator(store.list())
        observed_sorted = sorted(observed)
        assert observed_sorted == expected_sorted

    async def test_list_prefix(self, store: S) -> None:
        """
        Test that the `list_prefix` method works as intended. Given a prefix, it should return
        all the keys in storage that start with this prefix. Keys should be returned with the shared
        prefix removed.
        """
        prefixes = ("", "a/", "a/b/", "a/b/c/")
        data = self.buffer_cls.from_bytes(b"")
        fname = "zarr.json"
        store_dict = {p + fname: data for p in prefixes}

        await store._set_many(store_dict.items())

        for prefix in prefixes:
            observed = tuple(sorted(await _collect_aiterator(store.list_prefix(prefix))))
            expected: tuple[str, ...] = ()
            for key in store_dict:
                if key.startswith(prefix):
                    expected += (key.removeprefix(prefix),)
            expected = tuple(sorted(expected))
            assert observed == expected

    async def test_list_dir(self, store: S) -> None:
        root = "foo"
        store_dict = {
            root + "/zarr.json": self.buffer_cls.from_bytes(b"bar"),
            root + "/c/1": self.buffer_cls.from_bytes(b"\x01"),
        }

        assert await _collect_aiterator(store.list_dir("")) == ()
        assert await _collect_aiterator(store.list_dir(root)) == ()

        await store._set_many(store_dict.items())

        keys_observed = await _collect_aiterator(store.list_dir(root))
        keys_expected = {k.removeprefix(root + "/").split("/")[0] for k in store_dict}

        assert sorted(keys_observed) == sorted(keys_expected)

        keys_observed = await _collect_aiterator(store.list_dir(root + "/"))
        assert sorted(keys_expected) == sorted(keys_observed)

<<<<<<< HEAD
    async def test_with_mode(self, store: S) -> None:
        data = b"0000"
        self.set(store, "key", self.buffer_cls.from_bytes(data))
        assert self.get(store, "key").to_bytes() == data

        for mode in ["r", "a"]:
            mode = cast(AccessModeLiteral, mode)
            clone = store.with_mode(mode)
            # await store.close()
            await clone._ensure_open()
            assert clone.mode == AccessMode.from_literal(mode)
            assert isinstance(clone, type(store))

            # earlier writes are visible
            result = await clone.get("key", default_buffer_prototype())
            assert result is not None
            assert result.to_bytes() == data

            # writes to original after with_mode is visible
            self.set(store, "key-2", self.buffer_cls.from_bytes(data))
            result = await clone.get("key-2", default_buffer_prototype())
            assert result is not None
            assert result.to_bytes() == data

            if mode == "a":
                # writes to clone is visible in the original
                await clone.set("key-3", self.buffer_cls.from_bytes(data))
                result = await clone.get("key-3", default_buffer_prototype())
                assert result is not None
                assert result.to_bytes() == data

            else:
                with pytest.raises(ValueError, match="store mode"):
                    await clone.set("key-3", self.buffer_cls.from_bytes(data))
=======
    async def test_set_if_not_exists(self, store: S) -> None:
        key = "k"
        data_buf = self.buffer_cls.from_bytes(b"0000")
        self.set(store, key, data_buf)

        new = self.buffer_cls.from_bytes(b"1111")
        await store.set_if_not_exists("k", new)  # no error

        result = await store.get(key, default_buffer_prototype())
        assert result == data_buf

        await store.set_if_not_exists("k2", new)  # no error

        result = await store.get("k2", default_buffer_prototype())
        assert result == new
>>>>>>> 2edc548d
<|MERGE_RESOLUTION|>--- conflicted
+++ resolved
@@ -275,7 +275,7 @@
         keys_observed = await _collect_aiterator(store.list_dir(root + "/"))
         assert sorted(keys_expected) == sorted(keys_observed)
 
-<<<<<<< HEAD
+
     async def test_with_mode(self, store: S) -> None:
         data = b"0000"
         self.set(store, "key", self.buffer_cls.from_bytes(data))
@@ -310,7 +310,7 @@
             else:
                 with pytest.raises(ValueError, match="store mode"):
                     await clone.set("key-3", self.buffer_cls.from_bytes(data))
-=======
+
     async def test_set_if_not_exists(self, store: S) -> None:
         key = "k"
         data_buf = self.buffer_cls.from_bytes(b"0000")
@@ -326,4 +326,3 @@
 
         result = await store.get("k2", default_buffer_prototype())
         assert result == new
->>>>>>> 2edc548d
