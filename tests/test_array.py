--- conflicted
+++ resolved
@@ -423,7 +423,6 @@
     assert arr2.attrs["foo"] == "bar"
 
 
-<<<<<<< HEAD
 class TestInfo:
     def test_info_v2(self) -> None:
         arr = zarr.create(shape=(4, 4), chunks=(2, 2), zarr_format=2)
@@ -453,7 +452,8 @@
             codecs="[BytesCodec(endian=<Endian.little: 'little'>)]",
         )
         assert result == expected
-=======
+
+
 @pytest.mark.parametrize("store", ["memory"], indirect=True)
 @pytest.mark.parametrize("zarr_format", [2, 3])
 def test_resize_1d(store: MemoryStore, zarr_format: int) -> None:
@@ -678,5 +678,4 @@
     content = await store.get("zarr.json", prototype=default_buffer_prototype())
     assert content is not None
     actual = json.loads(content.to_bytes())
-    assert actual["fill_value"] == expected
->>>>>>> bc588a76
+    assert actual["fill_value"] == expected