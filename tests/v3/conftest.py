from __future__ import annotations

import pathlib
from dataclasses import dataclass, field
from typing import TYPE_CHECKING

import numpy as np
import numpy.typing as npt
import pytest
from hypothesis import HealthCheck, Verbosity, settings

from zarr import AsyncGroup, config
from zarr.abc.store import Store
from zarr.core.sync import sync
from zarr.store import LocalStore, MemoryStore, StorePath, ZipStore
from zarr.store.remote import RemoteStore

if TYPE_CHECKING:
    from collections.abc import Generator
    from typing import Any, Literal

    from _pytest.compat import LEGACY_PATH

    from zarr.core.common import ChunkCoords, MemoryOrder, ZarrFormat


async def parse_store(
    store: Literal["local", "memory", "remote", "zip"], path: str
) -> LocalStore | MemoryStore | RemoteStore | ZipStore:
    if store == "local":
        return await LocalStore.open(path, mode="w")
    if store == "memory":
        return await MemoryStore.open(mode="w")
    if store == "remote":
        return await RemoteStore.open(url=path, mode="w")
    if store == "zip":
        return await ZipStore.open(path + "/zarr.zip", mode="w")
    raise AssertionError


@pytest.fixture(params=[str, pathlib.Path])
def path_type(request: pytest.FixtureRequest) -> Any:
    return request.param


# todo: harmonize this with local_store fixture
@pytest.fixture
async def store_path(tmpdir: LEGACY_PATH) -> StorePath:
    store = await LocalStore.open(str(tmpdir), mode="w")
    return StorePath(store)


@pytest.fixture
async def local_store(tmpdir: LEGACY_PATH) -> LocalStore:
    return await LocalStore.open(str(tmpdir), mode="w")


@pytest.fixture
async def remote_store(url: str) -> RemoteStore:
    return await RemoteStore.open(url, mode="w")


@pytest.fixture
async def memory_store() -> MemoryStore:
    return await MemoryStore.open(mode="w")


@pytest.fixture
async def zip_store(tmpdir: LEGACY_PATH) -> ZipStore:
    return await ZipStore.open(str(tmpdir / "zarr.zip"), mode="w")


@pytest.fixture
async def store(request: pytest.FixtureRequest, tmpdir: LEGACY_PATH) -> Store:
    param = request.param
    return await parse_store(param, str(tmpdir))


@pytest.fixture(params=["local", "memory", "zip"])
def sync_store(request: pytest.FixtureRequest, tmp_path: LEGACY_PATH) -> Store:
    result = sync(parse_store(request.param, str(tmp_path)))
    if not isinstance(result, Store):
        raise TypeError("Wrong store class returned by test fixture! got " + result + " instead")
    return result


@dataclass
class AsyncGroupRequest:
    zarr_format: ZarrFormat
    store: Literal["local", "remote", "memory", "zip"]
    attributes: dict[str, Any] = field(default_factory=dict)


@pytest.fixture
async def async_group(request: pytest.FixtureRequest, tmpdir: LEGACY_PATH) -> AsyncGroup:
    param: AsyncGroupRequest = request.param

    store = await parse_store(param.store, str(tmpdir))
<<<<<<< HEAD
    agroup = await AsyncGroup.from_store(
=======
    return await AsyncGroup.from_store(
>>>>>>> 73b884bd
        store,
        attributes=param.attributes,
        zarr_format=param.zarr_format,
        exists_ok=False,
    )


@pytest.fixture(params=["numpy", "cupy"])
def xp(request: pytest.FixtureRequest) -> Any:
    """Fixture to parametrize over numpy-like libraries"""

    if request.param == "cupy":
        request.node.add_marker(pytest.mark.gpu)

    return pytest.importorskip(request.param)


@pytest.fixture(autouse=True)
def reset_config() -> Generator[None, None, None]:
    config.reset()
    yield
    config.reset()


@dataclass
class ArrayRequest:
    shape: ChunkCoords
    dtype: str
    order: MemoryOrder


@pytest.fixture
def array_fixture(request: pytest.FixtureRequest) -> npt.NDArray[Any]:
    array_request: ArrayRequest = request.param
    return (
        np.arange(np.prod(array_request.shape))
        .reshape(array_request.shape, order=array_request.order)
        .astype(array_request.dtype)
    )


@pytest.fixture(params=(2, 3))
def zarr_format(request: pytest.FixtureRequest) -> ZarrFormat:
    if request.param == 2:
        return 2
    elif request.param == 3:
        return 3
    msg = f"Invalid zarr format requested. Got {request.param}, expected on of (2,3)."
    raise ValueError(msg)


settings.register_profile(
    "ci",
    max_examples=1000,
    deadline=None,
    suppress_health_check=[HealthCheck.filter_too_much, HealthCheck.too_slow],
)
settings.register_profile(
    "local",
    max_examples=300,
    suppress_health_check=[HealthCheck.filter_too_much, HealthCheck.too_slow],
    verbosity=Verbosity.verbose,
)<|MERGE_RESOLUTION|>--- conflicted
+++ resolved
@@ -96,11 +96,7 @@
     param: AsyncGroupRequest = request.param
 
     store = await parse_store(param.store, str(tmpdir))
-<<<<<<< HEAD
-    agroup = await AsyncGroup.from_store(
-=======
     return await AsyncGroup.from_store(
->>>>>>> 73b884bd
         store,
         attributes=param.attributes,
         zarr_format=param.zarr_format,
