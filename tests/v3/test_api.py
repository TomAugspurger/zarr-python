<<<<<<< HEAD
import warnings
=======
import pathlib
>>>>>>> e8800b0d

import numpy as np
import pytest
from numpy.testing import assert_array_equal

import zarr
from zarr import Array, Group
from zarr.abc.store import Store
<<<<<<< HEAD
from zarr.api.synchronous import create, group, load, open, open_group, save, save_array, save_group
=======
from zarr.api.synchronous import create, load, open, open_group, save, save_array, save_group
>>>>>>> e8800b0d
from zarr.store.memory import MemoryStore


def test_create_array(memory_store: Store) -> None:
    store = memory_store

    # create array
    z = create(shape=100, store=store)
    assert isinstance(z, Array)
    assert z.shape == (100,)

    # create array, overwrite, specify chunk shape
    z = create(shape=200, chunk_shape=20, store=store, overwrite=True)
    assert isinstance(z, Array)
    assert z.shape == (200,)
    assert z.chunks == (20,)

    # create array, overwrite, specify chunk shape via chunks param
    z = create(shape=400, chunks=40, store=store, overwrite=True)
    assert isinstance(z, Array)
    assert z.shape == (400,)
    assert z.chunks == (40,)


async def test_open_array(memory_store: MemoryStore) -> None:
    store = memory_store

    # open array, create if doesn't exist
    z = open(store=store, shape=100)
    assert isinstance(z, Array)
    assert z.shape == (100,)

    # open array, overwrite
    store._store_dict = {}
    z = open(store=store, shape=200, mode="w")  # mode="w"
    assert isinstance(z, Array)
    assert z.shape == (200,)

    # open array, read-only
    store_cls = type(store)
    ro_store = await store_cls.open(store_dict=store._store_dict, mode="r")
    z = open(store=ro_store)
    assert isinstance(z, Array)
    assert z.shape == (200,)
    assert z.read_only

    # path not found
    with pytest.raises(FileNotFoundError):
        open(store="doesnotexist", mode="r")


async def test_open_group(memory_store: MemoryStore) -> None:
    store = memory_store

    # open group, create if doesn't exist
    g = open_group(store=store)
    g.create_group("foo")
    assert isinstance(g, Group)
    assert "foo" in g

    # open group, overwrite
    # g = open_group(store=store)
    # assert isinstance(g, Group)
    # assert "foo" not in g

    # open group, read-only
    store_cls = type(store)
    ro_store = await store_cls.open(store_dict=store._store_dict, mode="r")
    g = open_group(store=ro_store)
    assert isinstance(g, Group)
    # assert g.read_only


def test_save_errors() -> None:
    with pytest.raises(ValueError):
        # no arrays provided
        save_group("data/group.zarr")
    with pytest.raises(TypeError):
        # no array provided
        save_array("data/group.zarr")  # type: ignore[call-arg]
    with pytest.raises(ValueError):
        # no arrays provided
        save("data/group.zarr")


def test_open_with_mode_r(tmp_path: pathlib.Path) -> None:
    # 'r' means read only (must exist)
    with pytest.raises(FileNotFoundError):
        zarr.open(store=tmp_path, mode="r")
    zarr.ones(store=tmp_path, shape=(3, 3))
    z2 = zarr.open(store=tmp_path, mode="r")
    assert isinstance(z2, Array)
    assert (z2[:] == 1).all()
    with pytest.raises(ValueError):
        z2[:] = 3


def test_open_with_mode_r_plus(tmp_path: pathlib.Path) -> None:
    # 'r+' means read/write (must exist)
    with pytest.raises(FileNotFoundError):
        zarr.open(store=tmp_path, mode="r+")
    zarr.ones(store=tmp_path, shape=(3, 3))
    z2 = zarr.open(store=tmp_path, mode="r+")
    assert isinstance(z2, Array)
    assert (z2[:] == 1).all()
    z2[:] = 3


def test_open_with_mode_a(tmp_path: pathlib.Path) -> None:
    # 'a' means read/write (create if doesn't exist)
    arr = zarr.open(store=tmp_path, mode="a", shape=(3, 3))
    assert isinstance(arr, Array)
    arr[...] = 1
    z2 = zarr.open(store=tmp_path, mode="a")
    assert isinstance(z2, Array)
    assert (z2[:] == 1).all()
    z2[:] = 3


def test_open_with_mode_w(tmp_path: pathlib.Path) -> None:
    # 'w' means create (overwrite if exists);
    arr = zarr.open(store=tmp_path, mode="w", shape=(3, 3))
    assert isinstance(arr, Array)

    arr[...] = 3
    z2 = zarr.open(store=tmp_path, mode="w", shape=(3, 3))
    assert isinstance(z2, Array)
    assert not (z2[:] == 3).all()
    z2[:] = 3


def test_open_with_mode_w_minus(tmp_path: pathlib.Path) -> None:
    # 'w-' means create  (fail if exists)
    arr = zarr.open(store=tmp_path, mode="w-", shape=(3, 3))
    assert isinstance(arr, Array)
    arr[...] = 1
    with pytest.raises(FileExistsError):
        zarr.open(store=tmp_path, mode="w-")


# def test_lazy_loader():
#     foo = np.arange(100)
#     bar = np.arange(100, 0, -1)
#     store = "data/group.zarr"
#     save(store, foo=foo, bar=bar)
#     loader = load(store)
#     assert "foo" in loader
#     assert "bar" in loader
#     assert "baz" not in loader
#     assert len(loader) == 2
#     assert sorted(loader) == ["bar", "foo"]
#     assert_array_equal(foo, loader["foo"])
#     assert_array_equal(bar, loader["bar"])
#     assert "LazyLoader: " in repr(loader)


def test_load_array(memory_store: Store) -> None:
    store = memory_store
    foo = np.arange(100)
    bar = np.arange(100, 0, -1)
    save(store, foo=foo, bar=bar)

    # can also load arrays directly into a numpy array
    for array_name in ["foo", "bar"]:
        array = load(store, path=array_name)
        assert isinstance(array, np.ndarray)
        if array_name == "foo":
            assert_array_equal(foo, array)
        else:
            assert_array_equal(bar, array)


def test_tree() -> None:
    g1 = zarr.group()
    g1.create_group("foo")
    g3 = g1.create_group("bar")
    g3.create_group("baz")
    g5 = g3.create_group("qux")
    g5.create_array("baz", shape=100, chunks=10)
    # TODO: complete after tree has been reimplemented
    # assert repr(zarr.tree(g1)) == repr(g1.tree())
    # assert str(zarr.tree(g1)) == str(g1.tree())


# @pytest.mark.parametrize("stores_from_path", [False, True])
# @pytest.mark.parametrize(
#     "with_chunk_store,listable",
#     [(False, True), (True, True), (False, False)],
#     ids=["default-listable", "with_chunk_store-listable", "default-unlistable"],
# )
# def test_consolidate_metadata(with_chunk_store, listable, monkeypatch, stores_from_path):
#     # setup initial data
#     if stores_from_path:
#         store = tempfile.mkdtemp()
#         atexit.register(atexit_rmtree, store)
#         if with_chunk_store:
#             chunk_store = tempfile.mkdtemp()
#             atexit.register(atexit_rmtree, chunk_store)
#         else:
#             chunk_store = None
#     else:
#         store = MemoryStore()
#         chunk_store = MemoryStore() if with_chunk_store else None
#     path = None
#     z = group(store, chunk_store=chunk_store, path=path)

#     # Reload the actual store implementation in case str
#     store_to_copy = z.store

#     z.create_group("g1")
#     g2 = z.create_group("g2")
#     g2.attrs["hello"] = "world"
#     arr = g2.create_array("arr", shape=(20, 20), chunks=(5, 5), dtype="f8")
#     assert 16 == arr.nchunks
#     assert 0 == arr.nchunks_initialized
#     arr.attrs["data"] = 1
#     arr[:] = 1.0
#     assert 16 == arr.nchunks_initialized

#     if stores_from_path:
#         # get the actual store class for use with consolidate_metadata
#         store_class = z._store
#     else:
#         store_class = store

#     # perform consolidation
#     out = consolidate_metadata(store_class, path=path)
#     assert isinstance(out, Group)
#     assert ["g1", "g2"] == list(out)
#     if not stores_from_path:
#         assert isinstance(out._store, ConsolidatedMetadataStore)
#         assert ".zmetadata" in store
#         meta_keys = [
#             ".zgroup",
#             "g1/.zgroup",
#             "g2/.zgroup",
#             "g2/.zattrs",
#             "g2/arr/.zarray",
#             "g2/arr/.zattrs",
#         ]

#         for key in meta_keys:
#             del store[key]

#     # https://github.com/zarr-developers/zarr-python/issues/993
#     # Make sure we can still open consolidated on an unlistable store:
#     if not listable:
#         fs_memory = pytest.importorskip("fsspec.implementations.memory")
#         monkeypatch.setattr(fs_memory.MemoryFileSystem, "isdir", lambda x, y: False)
#         monkeypatch.delattr(fs_memory.MemoryFileSystem, "ls")
#         fs = fs_memory.MemoryFileSystem()
#         store_to_open = FSStore("", fs=fs)
#         # copy original store to new unlistable store
#         store_to_open.update(store_to_copy)

#     else:
#         store_to_open = store

#     # open consolidated
#     z2 = open_consolidated(store_to_open, chunk_store=chunk_store, path=path)
#     assert ["g1", "g2"] == list(z2)
#     assert "world" == z2.g2.attrs["hello"]
#     assert 1 == z2.g2.arr.attrs["data"]
#     assert (z2.g2.arr[:] == 1.0).all()
#     assert 16 == z2.g2.arr.nchunks
#     if listable:
#         assert 16 == z2.g2.arr.nchunks_initialized
#     else:
#         with pytest.raises(NotImplementedError):
#             _ = z2.g2.arr.nchunks_initialized

#     if stores_from_path:
#         # path string is note a BaseStore subclass so cannot be used to
#         # initialize a ConsolidatedMetadataStore.

#         with pytest.raises(ValueError):
#             cmd = ConsolidatedMetadataStore(store)
#     else:
#         # tests del/write on the store

#         cmd = ConsolidatedMetadataStore(store)
#         with pytest.raises(PermissionError):
#             del cmd[".zgroup"]
#         with pytest.raises(PermissionError):
#             cmd[".zgroup"] = None

#         # test getsize on the store
#         assert isinstance(getsize(cmd), Integral)

#     # test new metadata are not writeable
#     with pytest.raises(PermissionError):
#         z2.create_group("g3")
#     with pytest.raises(PermissionError):
#         z2.create_dataset("spam", shape=42, chunks=7, dtype="i4")
#     with pytest.raises(PermissionError):
#         del z2["g2"]

#     # test consolidated metadata are not writeable
#     with pytest.raises(PermissionError):
#         z2.g2.attrs["hello"] = "universe"
#     with pytest.raises(PermissionError):
#         z2.g2.arr.attrs["foo"] = "bar"

#     # test the data are writeable
#     z2.g2.arr[:] = 2
#     assert (z2.g2.arr[:] == 2).all()

#     # test invalid modes
#     with pytest.raises(ValueError):
#         open_consolidated(store, chunk_store=chunk_store, mode="a", path=path)
#     with pytest.raises(ValueError):
#         open_consolidated(store, chunk_store=chunk_store, mode="w", path=path)
#     with pytest.raises(ValueError):
#         open_consolidated(store, chunk_store=chunk_store, mode="w-", path=path)

#     # make sure keyword arguments are passed through without error
#     open_consolidated(
#         store,
#         chunk_store=chunk_store,
#         path=path,
#         cache_attrs=True,
#         synchronizer=None,
#     )


# @pytest.mark.parametrize(
#     "options",
#     (
#         {"dimension_separator": "/"},
#         {"dimension_separator": "."},
#         {"dimension_separator": None},
#     ),
# )
# def test_save_array_separator(tmpdir, options):
#     data = np.arange(6).reshape((3, 2))
#     url = tmpdir.join("test.zarr")
#     save_array(url, data, **options)


# class TestCopyStore(unittest.TestCase):
#     _version = 2

#     def setUp(self):
#         source = dict()
#         source["foo"] = b"xxx"
#         source["bar/baz"] = b"yyy"
#         source["bar/qux"] = b"zzz"
#         self.source = source

#     def _get_dest_store(self):
#         return dict()

#     def test_no_paths(self):
#         source = self.source
#         dest = self._get_dest_store()
#         copy_store(source, dest)
#         assert len(source) == len(dest)
#         for key in source:
#             assert source[key] == dest[key]

#     def test_source_path(self):
#         source = self.source
#         # paths should be normalized
#         for source_path in "bar", "bar/", "/bar", "/bar/":
#             dest = self._get_dest_store()
#             copy_store(source, dest, source_path=source_path)
#             assert 2 == len(dest)
#             for key in source:
#                 if key.startswith("bar/"):
#                     dest_key = key.split("bar/")[1]
#                     assert source[key] == dest[dest_key]
#                 else:
#                     assert key not in dest

#     def test_dest_path(self):
#         source = self.source
#         # paths should be normalized
#         for dest_path in "new", "new/", "/new", "/new/":
#             dest = self._get_dest_store()
#             copy_store(source, dest, dest_path=dest_path)
#             assert len(source) == len(dest)
#             for key in source:
#                 if self._version == 3:
#                     dest_key = key[:10] + "new/" + key[10:]
#                 else:
#                     dest_key = "new/" + key
#                 assert source[key] == dest[dest_key]

#     def test_source_dest_path(self):
#         source = self.source
#         # paths should be normalized
#         for source_path in "bar", "bar/", "/bar", "/bar/":
#             for dest_path in "new", "new/", "/new", "/new/":
#                 dest = self._get_dest_store()
#                 copy_store(source, dest, source_path=source_path, dest_path=dest_path)
#                 assert 2 == len(dest)
#                 for key in source:
#                     if key.startswith("bar/"):
#                         dest_key = "new/" + key.split("bar/")[1]
#                         assert source[key] == dest[dest_key]
#                     else:
#                         assert key not in dest
#                         assert ("new/" + key) not in dest

#     def test_excludes_includes(self):
#         source = self.source

#         # single excludes
#         dest = self._get_dest_store()
#         excludes = "f.*"
#         copy_store(source, dest, excludes=excludes)
#         assert len(dest) == 2

#         root = ""
#         assert root + "foo" not in dest

#         # multiple excludes
#         dest = self._get_dest_store()
#         excludes = "b.z", ".*x"
#         copy_store(source, dest, excludes=excludes)
#         assert len(dest) == 1
#         assert root + "foo" in dest
#         assert root + "bar/baz" not in dest
#         assert root + "bar/qux" not in dest

#         # excludes and includes
#         dest = self._get_dest_store()
#         excludes = "b.*"
#         includes = ".*x"
#         copy_store(source, dest, excludes=excludes, includes=includes)
#         assert len(dest) == 2
#         assert root + "foo" in dest
#         assert root + "bar/baz" not in dest
#         assert root + "bar/qux" in dest

#     def test_dry_run(self):
#         source = self.source
#         dest = self._get_dest_store()
#         copy_store(source, dest, dry_run=True)
#         assert 0 == len(dest)

#     def test_if_exists(self):
#         source = self.source
#         dest = self._get_dest_store()
#         root = ""
#         dest[root + "bar/baz"] = b"mmm"

#         # default ('raise')
#         with pytest.raises(CopyError):
#             copy_store(source, dest)

#         # explicit 'raise'
#         with pytest.raises(CopyError):
#             copy_store(source, dest, if_exists="raise")

#         # skip
#         copy_store(source, dest, if_exists="skip")
#         assert 3 == len(dest)
#         assert dest[root + "foo"] == b"xxx"
#         assert dest[root + "bar/baz"] == b"mmm"
#         assert dest[root + "bar/qux"] == b"zzz"

#         # replace
#         copy_store(source, dest, if_exists="replace")
#         assert 3 == len(dest)
#         assert dest[root + "foo"] == b"xxx"
#         assert dest[root + "bar/baz"] == b"yyy"
#         assert dest[root + "bar/qux"] == b"zzz"

#         # invalid option
#         with pytest.raises(ValueError):
#             copy_store(source, dest, if_exists="foobar")


# def check_copied_array(original, copied, without_attrs=False, expect_props=None):
#     # setup
#     source_h5py = original.__module__.startswith("h5py.")
#     dest_h5py = copied.__module__.startswith("h5py.")
#     zarr_to_zarr = not (source_h5py or dest_h5py)
#     h5py_to_h5py = source_h5py and dest_h5py
#     zarr_to_h5py = not source_h5py and dest_h5py
#     h5py_to_zarr = source_h5py and not dest_h5py
#     if expect_props is None:
#         expect_props = dict()
#     else:
#         expect_props = expect_props.copy()

#     # common properties in zarr and h5py
#     for p in "dtype", "shape", "chunks":
#         expect_props.setdefault(p, getattr(original, p))

#     # zarr-specific properties
#     if zarr_to_zarr:
#         for p in "compressor", "filters", "order", "fill_value":
#             expect_props.setdefault(p, getattr(original, p))

#     # h5py-specific properties
#     if h5py_to_h5py:
#         for p in (
#             "maxshape",
#             "compression",
#             "compression_opts",
#             "shuffle",
#             "scaleoffset",
#             "fletcher32",
#             "fillvalue",
#         ):
#             expect_props.setdefault(p, getattr(original, p))

#     # common properties with some name differences
#     if h5py_to_zarr:
#         expect_props.setdefault("fill_value", original.fillvalue)
#     if zarr_to_h5py:
#         expect_props.setdefault("fillvalue", original.fill_value)

#     # compare properties
#     for k, v in expect_props.items():
#         assert v == getattr(copied, k)

#     # compare data
#     assert_array_equal(original[:], copied[:])

#     # compare attrs
#     if without_attrs:
#         for k in original.attrs.keys():
#             assert k not in copied.attrs
#     else:
#         if dest_h5py and "filters" in original.attrs:
#             # special case in v3 (storing filters metadata under attributes)
#             # we explicitly do not copy this info over to HDF5
#             original_attrs = original.attrs.asdict().copy()
#             original_attrs.pop("filters")
#         else:
#             original_attrs = original.attrs
#         assert sorted(original_attrs.items()) == sorted(copied.attrs.items())


# def check_copied_group(original, copied, without_attrs=False, expect_props=None, shallow=False):
#     # setup
#     if expect_props is None:
#         expect_props = dict()
#     else:
#         expect_props = expect_props.copy()

#     # compare children
#     for k, v in original.items():
#         if hasattr(v, "shape"):
#             assert k in copied
#             check_copied_array(v, copied[k], without_attrs=without_attrs, expect_props=expect_props)
#         elif shallow:
#             assert k not in copied
#         else:
#             assert k in copied
#             check_copied_group(
#                 v,
#                 copied[k],
#                 without_attrs=without_attrs,
#                 shallow=shallow,
#                 expect_props=expect_props,
#             )

#     # compare attrs
#     if without_attrs:
#         for k in original.attrs.keys():
#             assert k not in copied.attrs
#     else:
#         assert sorted(original.attrs.items()) == sorted(copied.attrs.items())


# def test_copy_all():
#     """
#     https://github.com/zarr-developers/zarr-python/issues/269

#     copy_all used to not copy attributes as `.keys()` does not return hidden `.zattrs`.

#     """
#     original_group = zarr.group(store=MemoryStore(), overwrite=True)
#     original_group.attrs["info"] = "group attrs"
#     original_subgroup = original_group.create_group("subgroup")
#     original_subgroup.attrs["info"] = "sub attrs"

#     destination_group = zarr.group(store=MemoryStore(), overwrite=True)

#     # copy from memory to directory store
#     copy_all(
#         original_group,
#         destination_group,
#         dry_run=False,
#     )

#     assert "subgroup" in destination_group
#     assert destination_group.attrs["info"] == "group attrs"
#     assert destination_group.subgroup.attrs["info"] == "sub attrs"


# class TestCopy:
#     @pytest.fixture(params=[False, True], ids=["zarr", "hdf5"])
#     def source(self, request, tmpdir):
#         def prep_source(source):
#             foo = source.create_group("foo")
#             foo.attrs["experiment"] = "weird science"
#             baz = foo.create_dataset("bar/baz", data=np.arange(100), chunks=(50,))
#             baz.attrs["units"] = "metres"
#             if request.param:
#                 extra_kws = dict(
#                     compression="gzip",
#                     compression_opts=3,
#                     fillvalue=84,
#                     shuffle=True,
#                     fletcher32=True,
#                 )
#             else:
#                 extra_kws = dict(compressor=Zlib(3), order="F", fill_value=42, filters=[Adler32()])
#             source.create_dataset(
#                 "spam",
#                 data=np.arange(100, 200).reshape(20, 5),
#                 chunks=(10, 2),
#                 dtype="i2",
#                 **extra_kws,
#             )
#             return source

#         if request.param:
#             h5py = pytest.importorskip("h5py")
#             fn = tmpdir.join("source.h5")
#             with h5py.File(str(fn), mode="w") as h5f:
#                 yield prep_source(h5f)
#         else:
#             yield prep_source(group())

#     @pytest.fixture(params=[False, True], ids=["zarr", "hdf5"])
#     def dest(self, request, tmpdir):
#         if request.param:
#             h5py = pytest.importorskip("h5py")
#             fn = tmpdir.join("dest.h5")
#             with h5py.File(str(fn), mode="w") as h5f:
#                 yield h5f
#         else:
#             yield group()

#     def test_copy_array(self, source, dest):
#         # copy array with default options
#         copy(source["foo/bar/baz"], dest)
#         check_copied_array(source["foo/bar/baz"], dest["baz"])
#         copy(source["spam"], dest)
#         check_copied_array(source["spam"], dest["spam"])

#     def test_copy_bad_dest(self, source, dest):
#         # try to copy to an array, dest must be a group
#         dest = dest.create_dataset("eggs", shape=(100,))
#         with pytest.raises(ValueError):
#             copy(source["foo/bar/baz"], dest)

#     def test_copy_array_name(self, source, dest):
#         # copy array with name
#         copy(source["foo/bar/baz"], dest, name="qux")
#         assert "baz" not in dest
#         check_copied_array(source["foo/bar/baz"], dest["qux"])

#     def test_copy_array_create_options(self, source, dest):
#         dest_h5py = dest.__module__.startswith("h5py.")

#         # copy array, provide creation options
#         compressor = Zlib(9)
#         create_kws = dict(chunks=(10,))
#         if dest_h5py:
#             create_kws.update(
#                 compression="gzip", compression_opts=9, shuffle=True, fletcher32=True, fillvalue=42
#             )
#         else:
#             create_kws.update(compressor=compressor, fill_value=42, order="F", filters=[Adler32()])
#         copy(source["foo/bar/baz"], dest, without_attrs=True, **create_kws)
#         check_copied_array(
#             source["foo/bar/baz"], dest["baz"], without_attrs=True, expect_props=create_kws
#         )

#     def test_copy_array_exists_array(self, source, dest):
#         # copy array, dest array in the way
#         dest.create_dataset("baz", shape=(10,))

#         # raise
#         with pytest.raises(CopyError):
#             # should raise by default
#             copy(source["foo/bar/baz"], dest)
#         assert (10,) == dest["baz"].shape
#         with pytest.raises(CopyError):
#             copy(source["foo/bar/baz"], dest, if_exists="raise")
#         assert (10,) == dest["baz"].shape

#         # skip
#         copy(source["foo/bar/baz"], dest, if_exists="skip")
#         assert (10,) == dest["baz"].shape

#         # replace
#         copy(source["foo/bar/baz"], dest, if_exists="replace")
#         check_copied_array(source["foo/bar/baz"], dest["baz"])

#         # invalid option
#         with pytest.raises(ValueError):
#             copy(source["foo/bar/baz"], dest, if_exists="foobar")

#     def test_copy_array_exists_group(self, source, dest):
#         # copy array, dest group in the way
#         dest.create_group("baz")

#         # raise
#         with pytest.raises(CopyError):
#             copy(source["foo/bar/baz"], dest)
#         assert not hasattr(dest["baz"], "shape")
#         with pytest.raises(CopyError):
#             copy(source["foo/bar/baz"], dest, if_exists="raise")
#         assert not hasattr(dest["baz"], "shape")

#         # skip
#         copy(source["foo/bar/baz"], dest, if_exists="skip")
#         assert not hasattr(dest["baz"], "shape")

#         # replace
#         copy(source["foo/bar/baz"], dest, if_exists="replace")
#         check_copied_array(source["foo/bar/baz"], dest["baz"])

#     def test_copy_array_skip_initialized(self, source, dest):
#         dest_h5py = dest.__module__.startswith("h5py.")

#         dest.create_dataset("baz", shape=(100,), chunks=(10,), dtype="i8")
#         assert not np.all(source["foo/bar/baz"][:] == dest["baz"][:])

#         if dest_h5py:
#             with pytest.raises(ValueError):
#                 # not available with copy to h5py
#                 copy(source["foo/bar/baz"], dest, if_exists="skip_initialized")

#         else:
#             # copy array, dest array exists but not yet initialized
#             copy(source["foo/bar/baz"], dest, if_exists="skip_initialized")
#             check_copied_array(source["foo/bar/baz"], dest["baz"])

#             # copy array, dest array exists and initialized, will be skipped
#             dest["baz"][:] = np.arange(100, 200)
#             copy(source["foo/bar/baz"], dest, if_exists="skip_initialized")
#             assert_array_equal(np.arange(100, 200), dest["baz"][:])
#             assert not np.all(source["foo/bar/baz"][:] == dest["baz"][:])

#     def test_copy_group(self, source, dest):
#         # copy group, default options
#         copy(source["foo"], dest)
#         check_copied_group(source["foo"], dest["foo"])

#     def test_copy_group_no_name(self, source, dest):
#         with pytest.raises(TypeError):
#             # need a name if copy root
#             copy(source, dest)

#         copy(source, dest, name="root")
#         check_copied_group(source, dest["root"])

#     def test_copy_group_options(self, source, dest):
#         # copy group, non-default options
#         copy(source["foo"], dest, name="qux", without_attrs=True)
#         assert "foo" not in dest
#         check_copied_group(source["foo"], dest["qux"], without_attrs=True)

#     def test_copy_group_shallow(self, source, dest):
#         # copy group, shallow
#         copy(source, dest, name="eggs", shallow=True)
#         check_copied_group(source, dest["eggs"], shallow=True)

#     def test_copy_group_exists_group(self, source, dest):
#         # copy group, dest groups exist
#         dest.create_group("foo/bar")
#         copy(source["foo"], dest)
#         check_copied_group(source["foo"], dest["foo"])

#     def test_copy_group_exists_array(self, source, dest):
#         # copy group, dest array in the way
#         dest.create_dataset("foo/bar", shape=(10,))

#         # raise
#         with pytest.raises(CopyError):
#             copy(source["foo"], dest)
#         assert dest["foo/bar"].shape == (10,)
#         with pytest.raises(CopyError):
#             copy(source["foo"], dest, if_exists="raise")
#         assert dest["foo/bar"].shape == (10,)

#         # skip
#         copy(source["foo"], dest, if_exists="skip")
#         assert dest["foo/bar"].shape == (10,)

#         # replace
#         copy(source["foo"], dest, if_exists="replace")
#         check_copied_group(source["foo"], dest["foo"])

#     def test_copy_group_dry_run(self, source, dest):
#         # dry run, empty destination
#         n_copied, n_skipped, n_bytes_copied = copy(
#             source["foo"], dest, dry_run=True, return_stats=True
#         )
#         assert 0 == len(dest)
#         assert 3 == n_copied
#         assert 0 == n_skipped
#         assert 0 == n_bytes_copied

#         # dry run, array exists in destination
#         baz = np.arange(100, 200)
#         dest.create_dataset("foo/bar/baz", data=baz)
#         assert not np.all(source["foo/bar/baz"][:] == dest["foo/bar/baz"][:])
#         assert 1 == len(dest)

#         # raise
#         with pytest.raises(CopyError):
#             copy(source["foo"], dest, dry_run=True)
#         assert 1 == len(dest)

#         # skip
#         n_copied, n_skipped, n_bytes_copied = copy(
#             source["foo"], dest, dry_run=True, if_exists="skip", return_stats=True
#         )
#         assert 1 == len(dest)
#         assert 2 == n_copied
#         assert 1 == n_skipped
#         assert 0 == n_bytes_copied
#         assert_array_equal(baz, dest["foo/bar/baz"])

#         # replace
#         n_copied, n_skipped, n_bytes_copied = copy(
#             source["foo"], dest, dry_run=True, if_exists="replace", return_stats=True
#         )
#         assert 1 == len(dest)
#         assert 3 == n_copied
#         assert 0 == n_skipped
#         assert 0 == n_bytes_copied
#         assert_array_equal(baz, dest["foo/bar/baz"])

#     def test_logging(self, source, dest, tmpdir):
#         # callable log
#         copy(source["foo"], dest, dry_run=True, log=print)

#         # file name
#         fn = str(tmpdir.join("log_name"))
#         copy(source["foo"], dest, dry_run=True, log=fn)

#         # file
#         with tmpdir.join("log_file").open(mode="w") as f:
#             copy(source["foo"], dest, dry_run=True, log=f)

#         # bad option
#         with pytest.raises(TypeError):
#             copy(source["foo"], dest, dry_run=True, log=True)


def test_open_positional_args_deprecated():
    store = MemoryStore({}, mode="w")
    with pytest.warns(FutureWarning, match="pass"):
        open(store, "w", shape=(1,))


def test_save_array_positional_args_deprecated():
    store = MemoryStore({}, mode="w")
    with warnings.catch_warnings():
        warnings.filterwarnings(
            "ignore", message="zarr_version is deprecated", category=DeprecationWarning
        )
        with pytest.warns(FutureWarning, match="pass"):
            save_array(
                store,
                np.ones(
                    1,
                ),
                3,
            )


def test_group_positional_args_deprecated():
    store = MemoryStore({}, mode="w")
    with pytest.warns(FutureWarning, match="pass"):
        group(store, True)


def test_open_group_positional_args_deprecated():
    store = MemoryStore({}, mode="w")
    with pytest.warns(FutureWarning, match="pass"):
        open_group(store, "w")<|MERGE_RESOLUTION|>--- conflicted
+++ resolved
@@ -1,8 +1,5 @@
-<<<<<<< HEAD
+import pathlib
 import warnings
-=======
-import pathlib
->>>>>>> e8800b0d
 
 import numpy as np
 import pytest
@@ -11,11 +8,7 @@
 import zarr
 from zarr import Array, Group
 from zarr.abc.store import Store
-<<<<<<< HEAD
 from zarr.api.synchronous import create, group, load, open, open_group, save, save_array, save_group
-=======
-from zarr.api.synchronous import create, load, open, open_group, save, save_array, save_group
->>>>>>> e8800b0d
 from zarr.store.memory import MemoryStore
 
 
