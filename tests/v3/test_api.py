import pathlib
import warnings

import numpy as np
import pytest
from numpy.testing import assert_array_equal

import zarr
from zarr import Array, Group
from zarr.abc.store import Store
<<<<<<< HEAD
from zarr.api.synchronous import create, group, load, open, open_group, save, save_array, save_group
=======
from zarr.api.synchronous import create, load, open, open_group, save, save_array, save_group
from zarr.core.common import ZarrFormat
>>>>>>> b1ecdd54
from zarr.store.memory import MemoryStore


def test_create_array(memory_store: Store) -> None:
    store = memory_store

    # create array
    z = create(shape=100, store=store)
    assert isinstance(z, Array)
    assert z.shape == (100,)

    # create array, overwrite, specify chunk shape
    z = create(shape=200, chunk_shape=20, store=store, overwrite=True)
    assert isinstance(z, Array)
    assert z.shape == (200,)
    assert z.chunks == (20,)

    # create array, overwrite, specify chunk shape via chunks param
    z = create(shape=400, chunks=40, store=store, overwrite=True)
    assert isinstance(z, Array)
    assert z.shape == (400,)
    assert z.chunks == (40,)


async def test_open_array(memory_store: MemoryStore) -> None:
    store = memory_store

    # open array, create if doesn't exist
    z = open(store=store, shape=100)
    assert isinstance(z, Array)
    assert z.shape == (100,)

    # open array, overwrite
    store._store_dict = {}
    z = open(store=store, shape=200, mode="w")  # mode="w"
    assert isinstance(z, Array)
    assert z.shape == (200,)

    # open array, read-only
    store_cls = type(store)
    ro_store = await store_cls.open(store_dict=store._store_dict, mode="r")
    z = open(store=ro_store)
    assert isinstance(z, Array)
    assert z.shape == (200,)
    assert z.read_only

    # path not found
    with pytest.raises(FileNotFoundError):
        open(store="doesnotexist", mode="r")


async def test_open_group(memory_store: MemoryStore) -> None:
    store = memory_store

    # open group, create if doesn't exist
    g = open_group(store=store)
    g.create_group("foo")
    assert isinstance(g, Group)
    assert "foo" in g

    # open group, overwrite
    # g = open_group(store=store)
    # assert isinstance(g, Group)
    # assert "foo" not in g

    # open group, read-only
    store_cls = type(store)
    ro_store = await store_cls.open(store_dict=store._store_dict, mode="r")
    g = open_group(store=ro_store)
    assert isinstance(g, Group)
    # assert g.read_only


@pytest.mark.parametrize("zarr_format", [None, 2, 3])
async def test_open_group_unspecified_version(
    tmpdir: pathlib.Path, zarr_format: ZarrFormat
) -> None:
    """regression test for https://github.com/zarr-developers/zarr-python/issues/2175"""

    # create a group with specified zarr format (could be 2, 3, or None)
    _ = await zarr.api.asynchronous.open_group(
        store=str(tmpdir), mode="w", zarr_format=zarr_format, attributes={"foo": "bar"}
    )

    # now open that group without specifying the format
    g2 = await zarr.api.asynchronous.open_group(store=str(tmpdir), mode="r")

    assert g2.attrs == {"foo": "bar"}

    if zarr_format is not None:
        assert g2.metadata.zarr_format == zarr_format


def test_save_errors() -> None:
    with pytest.raises(ValueError):
        # no arrays provided
        save_group("data/group.zarr")
    with pytest.raises(TypeError):
        # no array provided
        save_array("data/group.zarr")
    with pytest.raises(ValueError):
        # no arrays provided
        save("data/group.zarr")


def test_open_with_mode_r(tmp_path: pathlib.Path) -> None:
    # 'r' means read only (must exist)
    with pytest.raises(FileNotFoundError):
        zarr.open(store=tmp_path, mode="r")
    zarr.ones(store=tmp_path, shape=(3, 3))
    z2 = zarr.open(store=tmp_path, mode="r")
    assert isinstance(z2, Array)
    assert (z2[:] == 1).all()
    with pytest.raises(ValueError):
        z2[:] = 3


def test_open_with_mode_r_plus(tmp_path: pathlib.Path) -> None:
    # 'r+' means read/write (must exist)
    with pytest.raises(FileNotFoundError):
        zarr.open(store=tmp_path, mode="r+")
    zarr.ones(store=tmp_path, shape=(3, 3))
    z2 = zarr.open(store=tmp_path, mode="r+")
    assert isinstance(z2, Array)
    assert (z2[:] == 1).all()
    z2[:] = 3


def test_open_with_mode_a(tmp_path: pathlib.Path) -> None:
    # 'a' means read/write (create if doesn't exist)
    arr = zarr.open(store=tmp_path, mode="a", shape=(3, 3))
    assert isinstance(arr, Array)
    arr[...] = 1
    z2 = zarr.open(store=tmp_path, mode="a")
    assert isinstance(z2, Array)
    assert (z2[:] == 1).all()
    z2[:] = 3


def test_open_with_mode_w(tmp_path: pathlib.Path) -> None:
    # 'w' means create (overwrite if exists);
    arr = zarr.open(store=tmp_path, mode="w", shape=(3, 3))
    assert isinstance(arr, Array)

    arr[...] = 3
    z2 = zarr.open(store=tmp_path, mode="w", shape=(3, 3))
    assert isinstance(z2, Array)
    assert not (z2[:] == 3).all()
    z2[:] = 3


def test_open_with_mode_w_minus(tmp_path: pathlib.Path) -> None:
    # 'w-' means create  (fail if exists)
    arr = zarr.open(store=tmp_path, mode="w-", shape=(3, 3))
    assert isinstance(arr, Array)
    arr[...] = 1
    with pytest.raises(FileExistsError):
        zarr.open(store=tmp_path, mode="w-")


# def test_lazy_loader():
#     foo = np.arange(100)
#     bar = np.arange(100, 0, -1)
#     store = "data/group.zarr"
#     save(store, foo=foo, bar=bar)
#     loader = load(store)
#     assert "foo" in loader
#     assert "bar" in loader
#     assert "baz" not in loader
#     assert len(loader) == 2
#     assert sorted(loader) == ["bar", "foo"]
#     assert_array_equal(foo, loader["foo"])
#     assert_array_equal(bar, loader["bar"])
#     assert "LazyLoader: " in repr(loader)


def test_load_array(memory_store: Store) -> None:
    store = memory_store
    foo = np.arange(100)
    bar = np.arange(100, 0, -1)
    save(store, foo=foo, bar=bar)

    # can also load arrays directly into a numpy array
    for array_name in ["foo", "bar"]:
        array = load(store, path=array_name)
        assert isinstance(array, np.ndarray)
        if array_name == "foo":
            assert_array_equal(foo, array)
        else:
            assert_array_equal(bar, array)


def test_tree() -> None:
    g1 = zarr.group()
    g1.create_group("foo")
    g3 = g1.create_group("bar")
    g3.create_group("baz")
    g5 = g3.create_group("qux")
    g5.create_array("baz", shape=100, chunks=10)
    # TODO: complete after tree has been reimplemented
    # assert repr(zarr.tree(g1)) == repr(g1.tree())
    # assert str(zarr.tree(g1)) == str(g1.tree())


# @pytest.mark.parametrize("stores_from_path", [False, True])
# @pytest.mark.parametrize(
#     "with_chunk_store,listable",
#     [(False, True), (True, True), (False, False)],
#     ids=["default-listable", "with_chunk_store-listable", "default-unlistable"],
# )
# def test_consolidate_metadata(with_chunk_store, listable, monkeypatch, stores_from_path):
#     # setup initial data
#     if stores_from_path:
#         store = tempfile.mkdtemp()
#         atexit.register(atexit_rmtree, store)
#         if with_chunk_store:
#             chunk_store = tempfile.mkdtemp()
#             atexit.register(atexit_rmtree, chunk_store)
#         else:
#             chunk_store = None
#     else:
#         store = MemoryStore()
#         chunk_store = MemoryStore() if with_chunk_store else None
#     path = None
#     z = group(store, chunk_store=chunk_store, path=path)

#     # Reload the actual store implementation in case str
#     store_to_copy = z.store

#     z.create_group("g1")
#     g2 = z.create_group("g2")
#     g2.attrs["hello"] = "world"
#     arr = g2.create_array("arr", shape=(20, 20), chunks=(5, 5), dtype="f8")
#     assert 16 == arr.nchunks
#     assert 0 == arr.nchunks_initialized
#     arr.attrs["data"] = 1
#     arr[:] = 1.0
#     assert 16 == arr.nchunks_initialized

#     if stores_from_path:
#         # get the actual store class for use with consolidate_metadata
#         store_class = z._store
#     else:
#         store_class = store

#     # perform consolidation
#     out = consolidate_metadata(store_class, path=path)
#     assert isinstance(out, Group)
#     assert ["g1", "g2"] == list(out)
#     if not stores_from_path:
#         assert isinstance(out._store, ConsolidatedMetadataStore)
#         assert ".zmetadata" in store
#         meta_keys = [
#             ".zgroup",
#             "g1/.zgroup",
#             "g2/.zgroup",
#             "g2/.zattrs",
#             "g2/arr/.zarray",
#             "g2/arr/.zattrs",
#         ]

#         for key in meta_keys:
#             del store[key]

#     # https://github.com/zarr-developers/zarr-python/issues/993
#     # Make sure we can still open consolidated on an unlistable store:
#     if not listable:
#         fs_memory = pytest.importorskip("fsspec.implementations.memory")
#         monkeypatch.setattr(fs_memory.MemoryFileSystem, "isdir", lambda x, y: False)
#         monkeypatch.delattr(fs_memory.MemoryFileSystem, "ls")
#         fs = fs_memory.MemoryFileSystem()
#         store_to_open = FSStore("", fs=fs)
#         # copy original store to new unlistable store
#         store_to_open.update(store_to_copy)

#     else:
#         store_to_open = store

#     # open consolidated
#     z2 = open_consolidated(store_to_open, chunk_store=chunk_store, path=path)
#     assert ["g1", "g2"] == list(z2)
#     assert "world" == z2.g2.attrs["hello"]
#     assert 1 == z2.g2.arr.attrs["data"]
#     assert (z2.g2.arr[:] == 1.0).all()
#     assert 16 == z2.g2.arr.nchunks
#     if listable:
#         assert 16 == z2.g2.arr.nchunks_initialized
#     else:
#         with pytest.raises(NotImplementedError):
#             _ = z2.g2.arr.nchunks_initialized

#     if stores_from_path:
#         # path string is note a BaseStore subclass so cannot be used to
#         # initialize a ConsolidatedMetadataStore.

#         with pytest.raises(ValueError):
#             cmd = ConsolidatedMetadataStore(store)
#     else:
#         # tests del/write on the store

#         cmd = ConsolidatedMetadataStore(store)
#         with pytest.raises(PermissionError):
#             del cmd[".zgroup"]
#         with pytest.raises(PermissionError):
#             cmd[".zgroup"] = None

#         # test getsize on the store
#         assert isinstance(getsize(cmd), Integral)

#     # test new metadata are not writeable
#     with pytest.raises(PermissionError):
#         z2.create_group("g3")
#     with pytest.raises(PermissionError):
#         z2.create_dataset("spam", shape=42, chunks=7, dtype="i4")
#     with pytest.raises(PermissionError):
#         del z2["g2"]

#     # test consolidated metadata are not writeable
#     with pytest.raises(PermissionError):
#         z2.g2.attrs["hello"] = "universe"
#     with pytest.raises(PermissionError):
#         z2.g2.arr.attrs["foo"] = "bar"

#     # test the data are writeable
#     z2.g2.arr[:] = 2
#     assert (z2.g2.arr[:] == 2).all()

#     # test invalid modes
#     with pytest.raises(ValueError):
#         open_consolidated(store, chunk_store=chunk_store, mode="a", path=path)
#     with pytest.raises(ValueError):
#         open_consolidated(store, chunk_store=chunk_store, mode="w", path=path)
#     with pytest.raises(ValueError):
#         open_consolidated(store, chunk_store=chunk_store, mode="w-", path=path)

#     # make sure keyword arguments are passed through without error
#     open_consolidated(
#         store,
#         chunk_store=chunk_store,
#         path=path,
#         cache_attrs=True,
#         synchronizer=None,
#     )


# @pytest.mark.parametrize(
#     "options",
#     (
#         {"dimension_separator": "/"},
#         {"dimension_separator": "."},
#         {"dimension_separator": None},
#     ),
# )
# def test_save_array_separator(tmpdir, options):
#     data = np.arange(6).reshape((3, 2))
#     url = tmpdir.join("test.zarr")
#     save_array(url, data, **options)


# class TestCopyStore(unittest.TestCase):
#     _version = 2

#     def setUp(self):
#         source = dict()
#         source["foo"] = b"xxx"
#         source["bar/baz"] = b"yyy"
#         source["bar/qux"] = b"zzz"
#         self.source = source

#     def _get_dest_store(self):
#         return dict()

#     def test_no_paths(self):
#         source = self.source
#         dest = self._get_dest_store()
#         copy_store(source, dest)
#         assert len(source) == len(dest)
#         for key in source:
#             assert source[key] == dest[key]

#     def test_source_path(self):
#         source = self.source
#         # paths should be normalized
#         for source_path in "bar", "bar/", "/bar", "/bar/":
#             dest = self._get_dest_store()
#             copy_store(source, dest, source_path=source_path)
#             assert 2 == len(dest)
#             for key in source:
#                 if key.startswith("bar/"):
#                     dest_key = key.split("bar/")[1]
#                     assert source[key] == dest[dest_key]
#                 else:
#                     assert key not in dest

#     def test_dest_path(self):
#         source = self.source
#         # paths should be normalized
#         for dest_path in "new", "new/", "/new", "/new/":
#             dest = self._get_dest_store()
#             copy_store(source, dest, dest_path=dest_path)
#             assert len(source) == len(dest)
#             for key in source:
#                 if self._version == 3:
#                     dest_key = key[:10] + "new/" + key[10:]
#                 else:
#                     dest_key = "new/" + key
#                 assert source[key] == dest[dest_key]

#     def test_source_dest_path(self):
#         source = self.source
#         # paths should be normalized
#         for source_path in "bar", "bar/", "/bar", "/bar/":
#             for dest_path in "new", "new/", "/new", "/new/":
#                 dest = self._get_dest_store()
#                 copy_store(source, dest, source_path=source_path, dest_path=dest_path)
#                 assert 2 == len(dest)
#                 for key in source:
#                     if key.startswith("bar/"):
#                         dest_key = "new/" + key.split("bar/")[1]
#                         assert source[key] == dest[dest_key]
#                     else:
#                         assert key not in dest
#                         assert ("new/" + key) not in dest

#     def test_excludes_includes(self):
#         source = self.source

#         # single excludes
#         dest = self._get_dest_store()
#         excludes = "f.*"
#         copy_store(source, dest, excludes=excludes)
#         assert len(dest) == 2

#         root = ""
#         assert root + "foo" not in dest

#         # multiple excludes
#         dest = self._get_dest_store()
#         excludes = "b.z", ".*x"
#         copy_store(source, dest, excludes=excludes)
#         assert len(dest) == 1
#         assert root + "foo" in dest
#         assert root + "bar/baz" not in dest
#         assert root + "bar/qux" not in dest

#         # excludes and includes
#         dest = self._get_dest_store()
#         excludes = "b.*"
#         includes = ".*x"
#         copy_store(source, dest, excludes=excludes, includes=includes)
#         assert len(dest) == 2
#         assert root + "foo" in dest
#         assert root + "bar/baz" not in dest
#         assert root + "bar/qux" in dest

#     def test_dry_run(self):
#         source = self.source
#         dest = self._get_dest_store()
#         copy_store(source, dest, dry_run=True)
#         assert 0 == len(dest)

#     def test_if_exists(self):
#         source = self.source
#         dest = self._get_dest_store()
#         root = ""
#         dest[root + "bar/baz"] = b"mmm"

#         # default ('raise')
#         with pytest.raises(CopyError):
#             copy_store(source, dest)

#         # explicit 'raise'
#         with pytest.raises(CopyError):
#             copy_store(source, dest, if_exists="raise")

#         # skip
#         copy_store(source, dest, if_exists="skip")
#         assert 3 == len(dest)
#         assert dest[root + "foo"] == b"xxx"
#         assert dest[root + "bar/baz"] == b"mmm"
#         assert dest[root + "bar/qux"] == b"zzz"

#         # replace
#         copy_store(source, dest, if_exists="replace")
#         assert 3 == len(dest)
#         assert dest[root + "foo"] == b"xxx"
#         assert dest[root + "bar/baz"] == b"yyy"
#         assert dest[root + "bar/qux"] == b"zzz"

#         # invalid option
#         with pytest.raises(ValueError):
#             copy_store(source, dest, if_exists="foobar")


# def check_copied_array(original, copied, without_attrs=False, expect_props=None):
#     # setup
#     source_h5py = original.__module__.startswith("h5py.")
#     dest_h5py = copied.__module__.startswith("h5py.")
#     zarr_to_zarr = not (source_h5py or dest_h5py)
#     h5py_to_h5py = source_h5py and dest_h5py
#     zarr_to_h5py = not source_h5py and dest_h5py
#     h5py_to_zarr = source_h5py and not dest_h5py
#     if expect_props is None:
#         expect_props = dict()
#     else:
#         expect_props = expect_props.copy()

#     # common properties in zarr and h5py
#     for p in "dtype", "shape", "chunks":
#         expect_props.setdefault(p, getattr(original, p))

#     # zarr-specific properties
#     if zarr_to_zarr:
#         for p in "compressor", "filters", "order", "fill_value":
#             expect_props.setdefault(p, getattr(original, p))

#     # h5py-specific properties
#     if h5py_to_h5py:
#         for p in (
#             "maxshape",
#             "compression",
#             "compression_opts",
#             "shuffle",
#             "scaleoffset",
#             "fletcher32",
#             "fillvalue",
#         ):
#             expect_props.setdefault(p, getattr(original, p))

#     # common properties with some name differences
#     if h5py_to_zarr:
#         expect_props.setdefault("fill_value", original.fillvalue)
#     if zarr_to_h5py:
#         expect_props.setdefault("fillvalue", original.fill_value)

#     # compare properties
#     for k, v in expect_props.items():
#         assert v == getattr(copied, k)

#     # compare data
#     assert_array_equal(original[:], copied[:])

#     # compare attrs
#     if without_attrs:
#         for k in original.attrs.keys():
#             assert k not in copied.attrs
#     else:
#         if dest_h5py and "filters" in original.attrs:
#             # special case in v3 (storing filters metadata under attributes)
#             # we explicitly do not copy this info over to HDF5
#             original_attrs = original.attrs.asdict().copy()
#             original_attrs.pop("filters")
#         else:
#             original_attrs = original.attrs
#         assert sorted(original_attrs.items()) == sorted(copied.attrs.items())


# def check_copied_group(original, copied, without_attrs=False, expect_props=None, shallow=False):
#     # setup
#     if expect_props is None:
#         expect_props = dict()
#     else:
#         expect_props = expect_props.copy()

#     # compare children
#     for k, v in original.items():
#         if hasattr(v, "shape"):
#             assert k in copied
#             check_copied_array(v, copied[k], without_attrs=without_attrs, expect_props=expect_props)
#         elif shallow:
#             assert k not in copied
#         else:
#             assert k in copied
#             check_copied_group(
#                 v,
#                 copied[k],
#                 without_attrs=without_attrs,
#                 shallow=shallow,
#                 expect_props=expect_props,
#             )

#     # compare attrs
#     if without_attrs:
#         for k in original.attrs.keys():
#             assert k not in copied.attrs
#     else:
#         assert sorted(original.attrs.items()) == sorted(copied.attrs.items())


# def test_copy_all():
#     """
#     https://github.com/zarr-developers/zarr-python/issues/269

#     copy_all used to not copy attributes as `.keys()` does not return hidden `.zattrs`.

#     """
#     original_group = zarr.group(store=MemoryStore(), overwrite=True)
#     original_group.attrs["info"] = "group attrs"
#     original_subgroup = original_group.create_group("subgroup")
#     original_subgroup.attrs["info"] = "sub attrs"

#     destination_group = zarr.group(store=MemoryStore(), overwrite=True)

#     # copy from memory to directory store
#     copy_all(
#         original_group,
#         destination_group,
#         dry_run=False,
#     )

#     assert "subgroup" in destination_group
#     assert destination_group.attrs["info"] == "group attrs"
#     assert destination_group.subgroup.attrs["info"] == "sub attrs"


# class TestCopy:
#     @pytest.fixture(params=[False, True], ids=["zarr", "hdf5"])
#     def source(self, request, tmpdir):
#         def prep_source(source):
#             foo = source.create_group("foo")
#             foo.attrs["experiment"] = "weird science"
#             baz = foo.create_dataset("bar/baz", data=np.arange(100), chunks=(50,))
#             baz.attrs["units"] = "metres"
#             if request.param:
#                 extra_kws = dict(
#                     compression="gzip",
#                     compression_opts=3,
#                     fillvalue=84,
#                     shuffle=True,
#                     fletcher32=True,
#                 )
#             else:
#                 extra_kws = dict(compressor=Zlib(3), order="F", fill_value=42, filters=[Adler32()])
#             source.create_dataset(
#                 "spam",
#                 data=np.arange(100, 200).reshape(20, 5),
#                 chunks=(10, 2),
#                 dtype="i2",
#                 **extra_kws,
#             )
#             return source

#         if request.param:
#             h5py = pytest.importorskip("h5py")
#             fn = tmpdir.join("source.h5")
#             with h5py.File(str(fn), mode="w") as h5f:
#                 yield prep_source(h5f)
#         else:
#             yield prep_source(group())

#     @pytest.fixture(params=[False, True], ids=["zarr", "hdf5"])
#     def dest(self, request, tmpdir):
#         if request.param:
#             h5py = pytest.importorskip("h5py")
#             fn = tmpdir.join("dest.h5")
#             with h5py.File(str(fn), mode="w") as h5f:
#                 yield h5f
#         else:
#             yield group()

#     def test_copy_array(self, source, dest):
#         # copy array with default options
#         copy(source["foo/bar/baz"], dest)
#         check_copied_array(source["foo/bar/baz"], dest["baz"])
#         copy(source["spam"], dest)
#         check_copied_array(source["spam"], dest["spam"])

#     def test_copy_bad_dest(self, source, dest):
#         # try to copy to an array, dest must be a group
#         dest = dest.create_dataset("eggs", shape=(100,))
#         with pytest.raises(ValueError):
#             copy(source["foo/bar/baz"], dest)

#     def test_copy_array_name(self, source, dest):
#         # copy array with name
#         copy(source["foo/bar/baz"], dest, name="qux")
#         assert "baz" not in dest
#         check_copied_array(source["foo/bar/baz"], dest["qux"])

#     def test_copy_array_create_options(self, source, dest):
#         dest_h5py = dest.__module__.startswith("h5py.")

#         # copy array, provide creation options
#         compressor = Zlib(9)
#         create_kws = dict(chunks=(10,))
#         if dest_h5py:
#             create_kws.update(
#                 compression="gzip", compression_opts=9, shuffle=True, fletcher32=True, fillvalue=42
#             )
#         else:
#             create_kws.update(compressor=compressor, fill_value=42, order="F", filters=[Adler32()])
#         copy(source["foo/bar/baz"], dest, without_attrs=True, **create_kws)
#         check_copied_array(
#             source["foo/bar/baz"], dest["baz"], without_attrs=True, expect_props=create_kws
#         )

#     def test_copy_array_exists_array(self, source, dest):
#         # copy array, dest array in the way
#         dest.create_dataset("baz", shape=(10,))

#         # raise
#         with pytest.raises(CopyError):
#             # should raise by default
#             copy(source["foo/bar/baz"], dest)
#         assert (10,) == dest["baz"].shape
#         with pytest.raises(CopyError):
#             copy(source["foo/bar/baz"], dest, if_exists="raise")
#         assert (10,) == dest["baz"].shape

#         # skip
#         copy(source["foo/bar/baz"], dest, if_exists="skip")
#         assert (10,) == dest["baz"].shape

#         # replace
#         copy(source["foo/bar/baz"], dest, if_exists="replace")
#         check_copied_array(source["foo/bar/baz"], dest["baz"])

#         # invalid option
#         with pytest.raises(ValueError):
#             copy(source["foo/bar/baz"], dest, if_exists="foobar")

#     def test_copy_array_exists_group(self, source, dest):
#         # copy array, dest group in the way
#         dest.create_group("baz")

#         # raise
#         with pytest.raises(CopyError):
#             copy(source["foo/bar/baz"], dest)
#         assert not hasattr(dest["baz"], "shape")
#         with pytest.raises(CopyError):
#             copy(source["foo/bar/baz"], dest, if_exists="raise")
#         assert not hasattr(dest["baz"], "shape")

#         # skip
#         copy(source["foo/bar/baz"], dest, if_exists="skip")
#         assert not hasattr(dest["baz"], "shape")

#         # replace
#         copy(source["foo/bar/baz"], dest, if_exists="replace")
#         check_copied_array(source["foo/bar/baz"], dest["baz"])

#     def test_copy_array_skip_initialized(self, source, dest):
#         dest_h5py = dest.__module__.startswith("h5py.")

#         dest.create_dataset("baz", shape=(100,), chunks=(10,), dtype="i8")
#         assert not np.all(source["foo/bar/baz"][:] == dest["baz"][:])

#         if dest_h5py:
#             with pytest.raises(ValueError):
#                 # not available with copy to h5py
#                 copy(source["foo/bar/baz"], dest, if_exists="skip_initialized")

#         else:
#             # copy array, dest array exists but not yet initialized
#             copy(source["foo/bar/baz"], dest, if_exists="skip_initialized")
#             check_copied_array(source["foo/bar/baz"], dest["baz"])

#             # copy array, dest array exists and initialized, will be skipped
#             dest["baz"][:] = np.arange(100, 200)
#             copy(source["foo/bar/baz"], dest, if_exists="skip_initialized")
#             assert_array_equal(np.arange(100, 200), dest["baz"][:])
#             assert not np.all(source["foo/bar/baz"][:] == dest["baz"][:])

#     def test_copy_group(self, source, dest):
#         # copy group, default options
#         copy(source["foo"], dest)
#         check_copied_group(source["foo"], dest["foo"])

#     def test_copy_group_no_name(self, source, dest):
#         with pytest.raises(TypeError):
#             # need a name if copy root
#             copy(source, dest)

#         copy(source, dest, name="root")
#         check_copied_group(source, dest["root"])

#     def test_copy_group_options(self, source, dest):
#         # copy group, non-default options
#         copy(source["foo"], dest, name="qux", without_attrs=True)
#         assert "foo" not in dest
#         check_copied_group(source["foo"], dest["qux"], without_attrs=True)

#     def test_copy_group_shallow(self, source, dest):
#         # copy group, shallow
#         copy(source, dest, name="eggs", shallow=True)
#         check_copied_group(source, dest["eggs"], shallow=True)

#     def test_copy_group_exists_group(self, source, dest):
#         # copy group, dest groups exist
#         dest.create_group("foo/bar")
#         copy(source["foo"], dest)
#         check_copied_group(source["foo"], dest["foo"])

#     def test_copy_group_exists_array(self, source, dest):
#         # copy group, dest array in the way
#         dest.create_dataset("foo/bar", shape=(10,))

#         # raise
#         with pytest.raises(CopyError):
#             copy(source["foo"], dest)
#         assert dest["foo/bar"].shape == (10,)
#         with pytest.raises(CopyError):
#             copy(source["foo"], dest, if_exists="raise")
#         assert dest["foo/bar"].shape == (10,)

#         # skip
#         copy(source["foo"], dest, if_exists="skip")
#         assert dest["foo/bar"].shape == (10,)

#         # replace
#         copy(source["foo"], dest, if_exists="replace")
#         check_copied_group(source["foo"], dest["foo"])

#     def test_copy_group_dry_run(self, source, dest):
#         # dry run, empty destination
#         n_copied, n_skipped, n_bytes_copied = copy(
#             source["foo"], dest, dry_run=True, return_stats=True
#         )
#         assert 0 == len(dest)
#         assert 3 == n_copied
#         assert 0 == n_skipped
#         assert 0 == n_bytes_copied

#         # dry run, array exists in destination
#         baz = np.arange(100, 200)
#         dest.create_dataset("foo/bar/baz", data=baz)
#         assert not np.all(source["foo/bar/baz"][:] == dest["foo/bar/baz"][:])
#         assert 1 == len(dest)

#         # raise
#         with pytest.raises(CopyError):
#             copy(source["foo"], dest, dry_run=True)
#         assert 1 == len(dest)

#         # skip
#         n_copied, n_skipped, n_bytes_copied = copy(
#             source["foo"], dest, dry_run=True, if_exists="skip", return_stats=True
#         )
#         assert 1 == len(dest)
#         assert 2 == n_copied
#         assert 1 == n_skipped
#         assert 0 == n_bytes_copied
#         assert_array_equal(baz, dest["foo/bar/baz"])

#         # replace
#         n_copied, n_skipped, n_bytes_copied = copy(
#             source["foo"], dest, dry_run=True, if_exists="replace", return_stats=True
#         )
#         assert 1 == len(dest)
#         assert 3 == n_copied
#         assert 0 == n_skipped
#         assert 0 == n_bytes_copied
#         assert_array_equal(baz, dest["foo/bar/baz"])

#     def test_logging(self, source, dest, tmpdir):
#         # callable log
#         copy(source["foo"], dest, dry_run=True, log=print)

#         # file name
#         fn = str(tmpdir.join("log_name"))
#         copy(source["foo"], dest, dry_run=True, log=fn)

#         # file
#         with tmpdir.join("log_file").open(mode="w") as f:
#             copy(source["foo"], dest, dry_run=True, log=f)

#         # bad option
#         with pytest.raises(TypeError):
#             copy(source["foo"], dest, dry_run=True, log=True)


def test_open_positional_args_deprecated() -> None:
    store = MemoryStore({}, mode="w")
    with pytest.warns(FutureWarning, match="pass"):
        open(store, "w", shape=(1,))


def test_save_array_positional_args_deprecated() -> None:
    store = MemoryStore({}, mode="w")
    with warnings.catch_warnings():
        warnings.filterwarnings(
            "ignore", message="zarr_version is deprecated", category=DeprecationWarning
        )
        with pytest.warns(FutureWarning, match="pass"):
            save_array(
                store,
                np.ones(
                    1,
                ),
                3,
            )


def test_group_positional_args_deprecated() -> None:
    store = MemoryStore({}, mode="w")
    with pytest.warns(FutureWarning, match="pass"):
        group(store, True)


def test_open_group_positional_args_deprecated() -> None:
    store = MemoryStore({}, mode="w")
    with pytest.warns(FutureWarning, match="pass"):
        open_group(store, "w")<|MERGE_RESOLUTION|>--- conflicted
+++ resolved
@@ -8,12 +8,8 @@
 import zarr
 from zarr import Array, Group
 from zarr.abc.store import Store
-<<<<<<< HEAD
 from zarr.api.synchronous import create, group, load, open, open_group, save, save_array, save_group
-=======
-from zarr.api.synchronous import create, load, open, open_group, save, save_array, save_group
 from zarr.core.common import ZarrFormat
->>>>>>> b1ecdd54
 from zarr.store.memory import MemoryStore
 
 
