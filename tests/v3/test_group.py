from __future__ import annotations

import pickle
from typing import TYPE_CHECKING, Any, Literal, cast

import numpy as np
import pytest

<<<<<<< HEAD
import zarr.api.asynchronous
import zarr.api.synchronous
=======
>>>>>>> b1ecdd54
from zarr import Array, AsyncArray, AsyncGroup, Group
from zarr.abc.store import Store
from zarr.core.buffer import default_buffer_prototype
from zarr.core.common import JSON, ZarrFormat
from zarr.core.group import ConsolidatedMetadata, GroupMetadata
from zarr.core.sync import sync
from zarr.errors import ContainsArrayError, ContainsGroupError
from zarr.store import LocalStore, StorePath
from zarr.store.common import make_store_path
from zarr.store.zip import ZipStore

from .conftest import parse_store

if TYPE_CHECKING:
    from _pytest.compat import LEGACY_PATH


@pytest.fixture(params=["local", "memory", "zip"])
async def store(request: pytest.FixtureRequest, tmpdir: LEGACY_PATH) -> Store:
    result = await parse_store(request.param, str(tmpdir))
    if not isinstance(result, Store):
        raise TypeError("Wrong store class returned by test fixture! got " + result + " instead")
    return result


@pytest.fixture(params=[True, False])
def exists_ok(request: pytest.FixtureRequest) -> bool:
    result = request.param
    if not isinstance(result, bool):
        raise TypeError("Wrong type returned by test fixture.")
    return result


@pytest.fixture(params=[2, 3], ids=["zarr2", "zarr3"])
def zarr_format(request: pytest.FixtureRequest) -> ZarrFormat:
    result = request.param
    if result not in (2, 3):
        raise ValueError("Wrong value returned from test fixture.")
    return cast(ZarrFormat, result)


def test_group_init(store: Store, zarr_format: ZarrFormat) -> None:
    """
    Test that initializing a group from an asyncgroup works.
    """
    agroup = sync(AsyncGroup.create(store=store, zarr_format=zarr_format))
    group = Group(agroup)
    assert group._async_group == agroup


def test_group_name_properties(store: Store, zarr_format: ZarrFormat) -> None:
    """
    Test basic properties of groups
    """
    root = Group.create(store=store, zarr_format=zarr_format)
    assert root.path == ""
    assert root.name == "/"
    assert root.basename == ""

    foo = root.create_group("foo")
    assert foo.path == "foo"
    assert foo.name == "/foo"
    assert foo.basename == "foo"

    bar = root.create_group("foo/bar")
    assert bar.path == "foo/bar"
    assert bar.name == "/foo/bar"
    assert bar.basename == "bar"


@pytest.mark.parametrize("consolidated_metadata", [True, False])
def test_group_members(store: Store, zarr_format: ZarrFormat, consolidated_metadata: bool) -> None:
    """
    Test that `Group.members` returns correct values, i.e. the arrays and groups
    (explicit and implicit) contained in that group.
    """
    # group/
    #   subgroup/
    #     subsubgroup/
    #       subsubsubgroup
    #   subarray

    path = "group"
    group = Group.create(
        store=store,
        zarr_format=zarr_format,
    )
    members_expected: dict[str, Array | Group] = {}

    members_expected["subgroup"] = group.create_group("subgroup")
    # make a sub-sub-subgroup, to ensure that the children calculation doesn't go
    # too deep in the hierarchy
    subsubgroup = members_expected["subgroup"].create_group("subsubgroup")  # type: ignore
    subsubsubgroup = subsubgroup.create_group("subsubsubgroup")  # type: ignore

    members_expected["subarray"] = group.create_array(
        "subarray", shape=(100,), dtype="uint8", chunk_shape=(10,), exists_ok=True
    )

    # add an extra object to the domain of the group.
    # the list of children should ignore this object.
    sync(
        store.set(
            f"{path}/extra_object-1",
            default_buffer_prototype().buffer.from_bytes(b"000000"),
        )
    )
    # add an extra object under a directory-like prefix in the domain of the group.
    # this creates a directory with a random key in it
    # this should not show up as a member
    sync(
        store.set(
            f"{path}/extra_directory/extra_object-2",
            default_buffer_prototype().buffer.from_bytes(b"000000"),
        )
    )

    if consolidated_metadata:
        zarr.consolidate_metadata(store=store, zarr_format=zarr_format)
        group = zarr.open_consolidated(store=store, zarr_format=zarr_format)

    members_observed = group.members()
    # members are not guaranteed to be ordered, so sort before comparing
    assert sorted(dict(members_observed)) == sorted(members_expected)

    # partial
    members_observed = group.members(max_depth=1)
    members_expected["subgroup/subsubgroup"] = subsubgroup
    # members are not guaranteed to be ordered, so sort before comparing
    assert sorted(dict(members_observed)) == sorted(members_expected)

    # total
    members_observed = group.members(max_depth=None)
    members_expected["subgroup/subsubgroup/subsubsubgroup"] = subsubsubgroup
    # members are not guaranteed to be ordered, so sort before comparing
    assert sorted(dict(members_observed)) == sorted(members_expected)

    with pytest.raises(ValueError, match="max_depth"):
        members_observed = group.members(max_depth=-1)


def test_group(store: Store, zarr_format: ZarrFormat) -> None:
    """
    Test basic Group routines.
    """
    store_path = StorePath(store)
    agroup = AsyncGroup(metadata=GroupMetadata(zarr_format=zarr_format), store_path=store_path)
    group = Group(agroup)
    assert agroup.metadata is group.metadata
    assert agroup.store_path == group.store_path == store_path

    # create two groups
    foo = group.create_group("foo")
    bar = foo.create_group("bar", attributes={"baz": "qux"})

    # create an array from the "bar" group
    data = np.arange(0, 4 * 4, dtype="uint16").reshape((4, 4))
    arr = bar.create_array(
        "baz", shape=data.shape, dtype=data.dtype, chunk_shape=(2, 2), exists_ok=True
    )
    arr[:] = data

    # check the array
    assert arr == bar["baz"]
    assert arr.shape == data.shape
    assert arr.dtype == data.dtype

    # TODO: update this once the array api settles down
    assert arr.chunks == (2, 2)

    bar2 = foo["bar"]
    assert dict(bar2.attrs) == {"baz": "qux"}

    # update a group's attributes
    bar2.attrs.update({"name": "bar"})
    # bar.attrs was modified in-place
    assert dict(bar2.attrs) == {"baz": "qux", "name": "bar"}

    # and the attrs were modified in the store
    bar3 = foo["bar"]
    assert dict(bar3.attrs) == {"baz": "qux", "name": "bar"}


def test_group_create(store: Store, exists_ok: bool, zarr_format: ZarrFormat) -> None:
    """
    Test that `Group.create` works as expected.
    """
    attributes = {"foo": 100}
    group = Group.create(store, attributes=attributes, zarr_format=zarr_format, exists_ok=exists_ok)

    assert group.attrs == attributes

    if not exists_ok:
        with pytest.raises(ContainsGroupError):
            group = Group.create(
                store,
                attributes=attributes,
                exists_ok=exists_ok,
                zarr_format=zarr_format,
            )


def test_group_open(store: Store, zarr_format: ZarrFormat, exists_ok: bool) -> None:
    """
    Test the `Group.open` method.
    """
    spath = StorePath(store)
    # attempt to open a group that does not exist
    with pytest.raises(FileNotFoundError):
        Group.open(store)

    # create the group
    attrs = {"path": "foo"}
    group_created = Group.create(
        store, attributes=attrs, zarr_format=zarr_format, exists_ok=exists_ok
    )
    assert group_created.attrs == attrs
    assert group_created.metadata.zarr_format == zarr_format
    assert group_created.store_path == spath

    # attempt to create a new group in place, to test exists_ok
    new_attrs = {"path": "bar"}
    if not exists_ok:
        with pytest.raises(ContainsGroupError):
            Group.create(store, attributes=attrs, zarr_format=zarr_format, exists_ok=exists_ok)
    else:
        group_created_again = Group.create(
            store, attributes=new_attrs, zarr_format=zarr_format, exists_ok=exists_ok
        )
        assert group_created_again.attrs == new_attrs
        assert group_created_again.metadata.zarr_format == zarr_format
        assert group_created_again.store_path == spath


@pytest.mark.parametrize("consolidated", [True, False])
def test_group_getitem(store: Store, zarr_format: ZarrFormat, consolidated: bool) -> None:
    """
    Test the `Group.__getitem__` method.
    """

    group = Group.create(store, zarr_format=zarr_format)
    subgroup = group.create_group(name="subgroup")
    subarray = group.create_array(name="subarray", shape=(10,), chunk_shape=(10,))

    if consolidated:
        group = zarr.api.synchronous.consolidate_metadata(store=store, zarr_format=zarr_format)

    assert group["subgroup"] == subgroup
    assert group["subarray"] == subarray
    with pytest.raises(KeyError):
        group["nope"]


@pytest.mark.parametrize("consolidated", [True, False])
def test_group_delitem(store: Store, zarr_format: ZarrFormat, consolidated: bool) -> None:
    """
    Test the `Group.__delitem__` method.
    """
    if not store.supports_deletes:
        pytest.skip("store does not support deletes")

    group = Group.create(store, zarr_format=zarr_format)
    subgroup = group.create_group(name="subgroup")
    subarray = group.create_array(name="subarray", shape=(10,), chunk_shape=(10,))

    if consolidated:
        group = zarr.api.synchronous.consolidate_metadata(store=store, zarr_format=zarr_format)

    assert group["subgroup"] == subgroup
    assert group["subarray"] == subarray

    del group["subgroup"]
    with pytest.raises(KeyError):
        group["subgroup"]

    del group["subarray"]
    with pytest.raises(KeyError):
        group["subarray"]


def test_group_iter(store: Store, zarr_format: ZarrFormat) -> None:
    """
    Test the `Group.__iter__` method.
    """

    group = Group.create(store, zarr_format=zarr_format)
    with pytest.raises(NotImplementedError):
        [x for x in group]  # type: ignore


def test_group_len(store: Store, zarr_format: ZarrFormat) -> None:
    """
    Test the `Group.__len__` method.
    """

    group = Group.create(store, zarr_format=zarr_format)
    with pytest.raises(NotImplementedError):
        len(group)  # type: ignore


def test_group_setitem(store: Store, zarr_format: ZarrFormat) -> None:
    """
    Test the `Group.__setitem__` method.
    """
    group = Group.create(store, zarr_format=zarr_format)
    with pytest.raises(NotImplementedError):
        group["key"] = 10


def test_group_contains(store: Store, zarr_format: ZarrFormat) -> None:
    """
    Test the `Group.__contains__` method
    """
    group = Group.create(store, zarr_format=zarr_format)
    assert "foo" not in group
    _ = group.create_group(name="foo")
    assert "foo" in group


@pytest.mark.parametrize("consolidate", [True, False])
def test_group_subgroups(store: Store, zarr_format: ZarrFormat, consolidate: bool) -> None:
    """
    Test the behavior of `Group` methods for accessing subgroups, namely `Group.group_keys` and `Group.groups`
    """
    group = Group.create(store, zarr_format=zarr_format)
    keys = ("foo", "bar")
    subgroups_expected = tuple(group.create_group(k, attributes={"key": k}) for k in keys)
    # create a sub-array as well
    _ = group.create_array("array", shape=(10,))

    if consolidate:
        group = zarr.api.synchronous.consolidate_metadata(store, zarr_format=zarr_format)

    subgroups_observed = group.groups()
    assert set(group.group_keys()) == set(keys)
    assert len(subgroups_observed) == len(subgroups_expected)
    assert all(a in subgroups_observed for a in subgroups_expected)


@pytest.mark.parametrize("consolidate", [True, False])
def test_group_subarrays(store: Store, zarr_format: ZarrFormat, consolidate: bool) -> None:
    """
    Test the behavior of `Group` methods for accessing subgroups, namely `Group.group_keys` and `Group.groups`
    """
    group = Group.create(store, zarr_format=zarr_format)
    keys = ("foo", "bar")
    subarrays_expected = tuple(group.create_array(k, shape=(10,)) for k in keys)
    # create a sub-group as well
    _ = group.create_group("group")

    if consolidate:
        group = zarr.api.synchronous.consolidate_metadata(store, zarr_format=zarr_format)

    subarrays_observed = group.arrays()
    assert set(group.array_keys()) == set(keys)
    assert len(subarrays_observed) == len(subarrays_expected)
    assert all(a in subarrays_observed for a in subarrays_expected)


def test_group_update_attributes(store: Store, zarr_format: ZarrFormat) -> None:
    """
    Test the behavior of `Group.update_attributes`
    """
    attrs = {"foo": 100}
    group = Group.create(store, zarr_format=zarr_format, attributes=attrs)
    assert group.attrs == attrs
    new_attrs = {"bar": 100}
    new_group = group.update_attributes(new_attrs)
    assert new_group.attrs == new_attrs


async def test_group_update_attributes_async(store: Store, zarr_format: ZarrFormat) -> None:
    """
    Test the behavior of `Group.update_attributes_async`
    """
    attrs = {"foo": 100}
    group = Group.create(store, zarr_format=zarr_format, attributes=attrs)
    assert group.attrs == attrs
    new_attrs = {"bar": 100}
    new_group = await group.update_attributes_async(new_attrs)
    assert new_group.attrs == new_attrs


@pytest.mark.parametrize("method", ["create_array", "array"])
def test_group_create_array(
    store: Store,
    zarr_format: ZarrFormat,
    exists_ok: bool,
    method: Literal["create_array", "array"],
) -> None:
    """
    Test `Group.create_array`
    """
    group = Group.create(store, zarr_format=zarr_format)
    shape = (10, 10)
    dtype = "uint8"
    data = np.arange(np.prod(shape)).reshape(shape).astype(dtype)

    if method == "create_array":
        array = group.create_array(name="array", shape=shape, dtype=dtype, data=data)
    elif method == "array":
        with pytest.warns(DeprecationWarning):
            array = group.array(name="array", shape=shape, dtype=dtype, data=data)
    else:
        raise AssertionError

    if not exists_ok:
        if method == "create_array":
            with pytest.raises(ContainsArrayError):
                group.create_array(name="array", shape=shape, dtype=dtype, data=data)
        elif method == "array":
            with pytest.raises(ContainsArrayError), pytest.warns(DeprecationWarning):
                group.array(name="array", shape=shape, dtype=dtype, data=data)
    assert array.shape == shape
    assert array.dtype == np.dtype(dtype)
    assert np.array_equal(array[:], data)


@pytest.mark.parametrize("store", ("local", "memory", "zip"), indirect=["store"])
@pytest.mark.parametrize("zarr_format", (2, 3))
@pytest.mark.parametrize("exists_ok", [True, False])
@pytest.mark.parametrize("extant_node", ["array", "group"])
def test_group_creation_existing_node(
    store: Store,
    zarr_format: ZarrFormat,
    exists_ok: bool,
    extant_node: Literal["array", "group"],
) -> None:
    """
    Check that an existing array or group is handled as expected during group creation.
    """
    spath = StorePath(store)
    group = Group.create(spath, zarr_format=zarr_format)
    expected_exception: type[ContainsArrayError] | type[ContainsGroupError]
    attributes: dict[str, JSON] = {"old": True}

    if extant_node == "array":
        expected_exception = ContainsArrayError
        _ = group.create_array("extant", shape=(10,), dtype="uint8", attributes=attributes)
    elif extant_node == "group":
        expected_exception = ContainsGroupError
        _ = group.create_group("extant", attributes=attributes)
    else:
        raise AssertionError

    new_attributes = {"new": True}

    if exists_ok:
        node_new = Group.create(
            spath / "extant",
            attributes=new_attributes,
            zarr_format=zarr_format,
            exists_ok=exists_ok,
        )
        assert node_new.attrs == new_attributes
    else:
        with pytest.raises(expected_exception):
            node_new = Group.create(
                spath / "extant",
                attributes=new_attributes,
                zarr_format=zarr_format,
                exists_ok=exists_ok,
            )


async def test_asyncgroup_create(
    store: Store,
    exists_ok: bool,
    zarr_format: ZarrFormat,
) -> None:
    """
    Test that `AsyncGroup.create` works as expected.
    """
    spath = StorePath(store=store)
    attributes = {"foo": 100}
    agroup = await AsyncGroup.create(
        store,
        attributes=attributes,
        exists_ok=exists_ok,
        zarr_format=zarr_format,
    )

    assert agroup.metadata == GroupMetadata(zarr_format=zarr_format, attributes=attributes)
    assert agroup.store_path == await make_store_path(store)

    if not exists_ok:
        with pytest.raises(ContainsGroupError):
            agroup = await AsyncGroup.create(
                spath,
                attributes=attributes,
                exists_ok=exists_ok,
                zarr_format=zarr_format,
            )
        # create an array at our target path
        collision_name = "foo"
        _ = await AsyncArray.create(
            spath / collision_name, shape=(10,), dtype="uint8", zarr_format=zarr_format
        )
        with pytest.raises(ContainsArrayError):
            _ = await AsyncGroup.create(
                StorePath(store=store) / collision_name,
                attributes=attributes,
                exists_ok=exists_ok,
                zarr_format=zarr_format,
            )


async def test_asyncgroup_attrs(store: Store, zarr_format: ZarrFormat) -> None:
    attributes = {"foo": 100}
    agroup = await AsyncGroup.create(store, zarr_format=zarr_format, attributes=attributes)

    assert agroup.attrs == agroup.metadata.attributes == attributes


async def test_asyncgroup_info(store: Store, zarr_format: ZarrFormat) -> None:
    agroup = await AsyncGroup.create(  # noqa
        store,
        zarr_format=zarr_format,
    )
    pytest.xfail("Info is not implemented for metadata yet")
    # assert agroup.info == agroup.metadata.info


async def test_asyncgroup_open(
    store: Store,
    zarr_format: ZarrFormat,
) -> None:
    """
    Create an `AsyncGroup`, then ensure that we can open it using `AsyncGroup.open`
    """
    attributes = {"foo": 100}
    group_w = await AsyncGroup.create(
        store=store,
        attributes=attributes,
        exists_ok=False,
        zarr_format=zarr_format,
    )

    group_r = await AsyncGroup.open(store=store, zarr_format=zarr_format)

    assert group_w.attrs == group_w.attrs == attributes
    assert group_w == group_r


async def test_asyncgroup_open_wrong_format(
    store: Store,
    zarr_format: ZarrFormat,
) -> None:
    _ = await AsyncGroup.create(store=store, exists_ok=False, zarr_format=zarr_format)
    zarr_format_wrong: ZarrFormat
    # try opening with the wrong zarr format
    if zarr_format == 3:
        zarr_format_wrong = 2
    elif zarr_format == 2:
        zarr_format_wrong = 3
    else:
        raise AssertionError

    with pytest.raises(FileNotFoundError):
        await AsyncGroup.open(store=store, zarr_format=zarr_format_wrong)


# todo: replace the dict[str, Any] type with something a bit more specific
# should this be async?
@pytest.mark.parametrize(
    "data",
    (
        {"zarr_format": 3, "node_type": "group", "attributes": {"foo": 100}},
        {"zarr_format": 2, "attributes": {"foo": 100}},
    ),
)
def test_asyncgroup_from_dict(store: Store, data: dict[str, Any]) -> None:
    """
    Test that we can create an AsyncGroup from a dict
    """
    path = "test"
    store_path = StorePath(store=store, path=path)
    group = AsyncGroup.from_dict(store_path, data=data)

    assert group.metadata.zarr_format == data["zarr_format"]
    assert group.metadata.attributes == data["attributes"]


# todo: replace this with a declarative API where we model a full hierarchy


async def test_asyncgroup_getitem(store: Store, zarr_format: ZarrFormat) -> None:
    """
    Create an `AsyncGroup`, then create members of that group, and ensure that we can access those
    members via the `AsyncGroup.getitem` method.
    """
    agroup = await AsyncGroup.create(store=store, zarr_format=zarr_format)

    array_name = "sub_array"
    sub_array = await agroup.create_array(
        name=array_name, shape=(10,), dtype="uint8", chunk_shape=(2,)
    )
    assert await agroup.getitem(array_name) == sub_array

    sub_group_path = "sub_group"
    sub_group = await agroup.create_group(sub_group_path, attributes={"foo": 100})
    assert await agroup.getitem(sub_group_path) == sub_group

    # check that asking for a nonexistent key raises KeyError
    with pytest.raises(KeyError):
        await agroup.getitem("foo")


async def test_asyncgroup_delitem(store: Store, zarr_format: ZarrFormat) -> None:
    if not store.supports_deletes:
        pytest.skip("store does not support deletes")

    agroup = await AsyncGroup.create(store=store, zarr_format=zarr_format)
    array_name = "sub_array"
    _ = await agroup.create_array(
        name=array_name,
        shape=(10,),
        dtype="uint8",
        chunk_shape=(2,),
        attributes={"foo": 100},
    )
    await agroup.delitem(array_name)

    #  todo: clean up the code duplication here
    if zarr_format == 2:
        assert not await agroup.store_path.store.exists(array_name + "/" + ".zarray")
        assert not await agroup.store_path.store.exists(array_name + "/" + ".zattrs")
    elif zarr_format == 3:
        assert not await agroup.store_path.store.exists(array_name + "/" + "zarr.json")
    else:
        raise AssertionError

    sub_group_path = "sub_group"
    _ = await agroup.create_group(sub_group_path, attributes={"foo": 100})
    await agroup.delitem(sub_group_path)
    if zarr_format == 2:
        assert not await agroup.store_path.store.exists(array_name + "/" + ".zgroup")
        assert not await agroup.store_path.store.exists(array_name + "/" + ".zattrs")
    elif zarr_format == 3:
        assert not await agroup.store_path.store.exists(array_name + "/" + "zarr.json")
    else:
        raise AssertionError


async def test_asyncgroup_create_group(
    store: Store,
    zarr_format: ZarrFormat,
) -> None:
    agroup = await AsyncGroup.create(store=store, zarr_format=zarr_format)
    sub_node_path = "sub_group"
    attributes = {"foo": 999}
    subnode = await agroup.create_group(name=sub_node_path, attributes=attributes)

    assert isinstance(subnode, AsyncGroup)
    assert subnode.attrs == attributes
    assert subnode.store_path.path == sub_node_path
    assert subnode.store_path.store == store
    assert subnode.metadata.zarr_format == zarr_format


async def test_asyncgroup_create_array(
    store: Store, zarr_format: ZarrFormat, exists_ok: bool
) -> None:
    """
    Test that the AsyncGroup.create_array method works correctly. We ensure that array properties
    specified in create_array are present on the resulting array.
    """

    agroup = await AsyncGroup.create(store=store, zarr_format=zarr_format)

    if not exists_ok:
        with pytest.raises(ContainsGroupError):
            agroup = await AsyncGroup.create(store=store, zarr_format=zarr_format)

    shape = (10,)
    dtype = "uint8"
    chunk_shape = (4,)
    attributes: dict[str, JSON] = {"foo": 100}

    sub_node_path = "sub_array"
    subnode = await agroup.create_array(
        name=sub_node_path,
        shape=shape,
        dtype=dtype,
        chunk_shape=chunk_shape,
        attributes=attributes,
    )
    assert isinstance(subnode, AsyncArray)
    assert subnode.attrs == attributes
    assert subnode.store_path.path == sub_node_path
    assert subnode.store_path.store == store
    assert subnode.shape == shape
    assert subnode.dtype == dtype
    # todo: fix the type annotation of array.metadata.chunk_grid so that we get some autocomplete
    # here.
    assert subnode.metadata.chunk_grid.chunk_shape == chunk_shape
    assert subnode.metadata.zarr_format == zarr_format


async def test_asyncgroup_update_attributes(store: Store, zarr_format: ZarrFormat) -> None:
    """
    Test that the AsyncGroup.update_attributes method works correctly.
    """
    attributes_old = {"foo": 10}
    attributes_new = {"baz": "new"}
    agroup = await AsyncGroup.create(
        store=store, zarr_format=zarr_format, attributes=attributes_old
    )

    agroup_new_attributes = await agroup.update_attributes(attributes_new)
    assert agroup_new_attributes.attrs == attributes_new


<<<<<<< HEAD
@pytest.mark.parametrize("consolidated_metadata", [True, False])
async def test_group_members_async(
    store: LocalStore | MemoryStore, consolidated_metadata: bool
) -> None:
    group = await AsyncGroup.create(
        store=store,
    )
    a0 = await group.create_array("a0", shape=(1,))
    g0 = await group.create_group("g0")
    a1 = await g0.create_array("a1", shape=(1,))
    g1 = await g0.create_group("g1")
    a2 = await g1.create_array("a2", shape=(1,))
    g2 = await g1.create_group("g2")

    # immediate children
    children = sorted([x async for x in group.members()], key=lambda x: x[0])
    assert children == [
        ("a0", a0),
        ("g0", g0),
    ]

    nmembers = await group.nmembers()
    assert nmembers == 2

    # partial
    children = sorted([x async for x in group.members(max_depth=1)], key=lambda x: x[0])
    expected = [
        ("a0", a0),
        ("g0", g0),
        ("g0/a1", a1),
        ("g0/g1", g1),
    ]
    assert children == expected
    nmembers = await group.nmembers(max_depth=1)
    assert nmembers == 4

    # all children
    all_children = sorted([x async for x in group.members(max_depth=None)], key=lambda x: x[0])
    expected = [
        ("a0", a0),
        ("g0", g0),
        ("g0/a1", a1),
        ("g0/g1", g1),
        ("g0/g1/a2", a2),
        ("g0/g1/g2", g2),
    ]
    assert all_children == expected

    if consolidated_metadata:
        await zarr.api.asynchronous.consolidate_metadata(store=store)
        group = await zarr.api.asynchronous.open_group(store=store)

    nmembers = await group.nmembers(max_depth=None)
    assert nmembers == 6

    with pytest.raises(ValueError, match="max_depth"):
        [x async for x in group.members(max_depth=-1)]


async def test_require_group(store: LocalStore | MemoryStore, zarr_format: ZarrFormat) -> None:
    root = await AsyncGroup.create(store=store, zarr_format=zarr_format)

    # create foo group
    _ = await root.create_group("foo", attributes={"foo": 100})

    # test that we can get the group using require_group
    foo_group = await root.require_group("foo")
    assert foo_group.attrs == {"foo": 100}

    # test that we can get the group using require_group and overwrite=True
    foo_group = await root.require_group("foo", overwrite=True)

    _ = await foo_group.create_array(
        "bar", shape=(10,), dtype="uint8", chunk_shape=(2,), attributes={"foo": 100}
=======
@pytest.mark.parametrize("store", ("local",), indirect=["store"])
@pytest.mark.parametrize("zarr_format", (2, 3))
async def test_serializable_async_group(store: LocalStore, zarr_format: ZarrFormat) -> None:
    expected = await AsyncGroup.create(
        store=store, attributes={"foo": 999}, zarr_format=zarr_format
>>>>>>> b1ecdd54
    )
    p = pickle.dumps(expected)
    actual = pickle.loads(p)
    assert actual == expected

<<<<<<< HEAD
    # test that overwriting a group w/ children fails
    # TODO: figure out why ensure_no_existing_node is not catching the foo.bar array
    #
    # with pytest.raises(ContainsArrayError):
    #     await root.require_group("foo", overwrite=True)

    # test that requiring a group where an array is fails
    with pytest.raises(TypeError):
        await foo_group.require_group("bar")


async def test_require_groups(store: LocalStore | MemoryStore, zarr_format: ZarrFormat) -> None:
    root = await AsyncGroup.create(store=store, zarr_format=zarr_format)
    # create foo group
    _ = await root.create_group("foo", attributes={"foo": 100})
    # create bar group
    _ = await root.create_group("bar", attributes={"bar": 200})

    foo_group, bar_group = await root.require_groups("foo", "bar")
    assert foo_group.attrs == {"foo": 100}
    assert bar_group.attrs == {"bar": 200}

    # get a mix of existing and new groups
    foo_group, spam_group = await root.require_groups("foo", "spam")
    assert foo_group.attrs == {"foo": 100}
    assert spam_group.attrs == {}

    # no names
    no_group = await root.require_groups()
    assert no_group == ()


async def test_create_dataset(store: LocalStore | MemoryStore, zarr_format: ZarrFormat) -> None:
    root = await AsyncGroup.create(store=store, zarr_format=zarr_format)
    with pytest.warns(DeprecationWarning):
        foo = await root.create_dataset("foo", shape=(10,), dtype="uint8")
    assert foo.shape == (10,)

    with pytest.raises(ContainsArrayError), pytest.warns(DeprecationWarning):
        await root.create_dataset("foo", shape=(100,), dtype="int8")

    _ = await root.create_group("bar")
    with pytest.raises(ContainsGroupError), pytest.warns(DeprecationWarning):
        await root.create_dataset("bar", shape=(100,), dtype="int8")


async def test_require_array(store: LocalStore | MemoryStore, zarr_format: ZarrFormat) -> None:
    root = await AsyncGroup.create(store=store, zarr_format=zarr_format)
    foo1 = await root.require_array("foo", shape=(10,), dtype="i8", attributes={"foo": 101})
    assert foo1.attrs == {"foo": 101}
    foo2 = await root.require_array("foo", shape=(10,), dtype="i8")
    assert foo2.attrs == {"foo": 101}

    # exact = False
    _ = await root.require_array("foo", shape=10, dtype="f8")

    # errors w/ exact True
    with pytest.raises(TypeError, match="Incompatible dtype"):
        await root.require_array("foo", shape=(10,), dtype="f8", exact=True)

    with pytest.raises(TypeError, match="Incompatible shape"):
        await root.require_array("foo", shape=(100, 100), dtype="i8")

    with pytest.raises(TypeError, match="Incompatible dtype"):
        await root.require_array("foo", shape=(10,), dtype="f4")

    _ = await root.create_group("bar")
    with pytest.raises(TypeError, match="Incompatible object"):
        await root.require_array("bar", shape=(10,), dtype="int8")


@pytest.mark.parametrize("consolidate", [True, False])
def test_members_name(store: LocalStore | MemoryStore, consolidate: bool):
    group = Group.create(store=store)
    a = group.create_group(name="a")
    a.create_array("array", shape=(1,))
    b = a.create_group(name="b")
    b.create_array("array", shape=(1,))

    if consolidate:
        group = zarr.api.synchronous.consolidate_metadata(store)

    result = group["a"]["b"]
    assert result.name == "/a/b"

    paths = sorted(x.name for _, x in group.members(max_depth=None))
    expected = ["/a", "/a/array", "/a/b", "/a/b/array"]
    assert paths == expected


async def test_open_mutable_mapping():
    group = await zarr.api.asynchronous.open_group(store={}, mode="w")
    assert isinstance(group.store_path.store, MemoryStore)
=======
>>>>>>> b1ecdd54

@pytest.mark.parametrize("store", ("local",), indirect=["store"])
@pytest.mark.parametrize("zarr_format", (2, 3))
def test_serializable_sync_group(store: LocalStore, zarr_format: ZarrFormat) -> None:
    expected = Group.create(store=store, attributes={"foo": 999}, zarr_format=zarr_format)
    p = pickle.dumps(expected)
    actual = pickle.loads(p)

<<<<<<< HEAD
def test_open_mutable_mapping_sync():
    group = open_group(store={}, mode="w")
    assert isinstance(group.store_path.store, MemoryStore)


class TestConsolidated:
    async def test_group_getitem_consolidated(self, store: LocalStore | MemoryStore) -> None:
        root = await AsyncGroup.create(store=store)
        # Set up the test structure with
        # /
        #  g0/      # group /g0
        #    g1/    # group /g0/g1
        #      g2/  # group /g0/g1/g2
        #  x1/      # group /x0
        #    x2/    # group /x0/x1
        #      x3/  # group /x0/x1/x2

        g0 = await root.create_group("g0")
        g1 = await g0.create_group("g1")
        await g1.create_group("g2")

        x0 = await root.create_group("x0")
        x1 = await x0.create_group("x1")
        await x1.create_group("x2")

        await zarr.api.asynchronous.consolidate_metadata(store)

        # On disk, we've consolidated all the metadata in the root zarr.json
        group = await zarr.api.asynchronous.open(store=store)
        rg0 = await group.getitem("g0")

        expected = ConsolidatedMetadata(
            metadata={
                "g1": GroupMetadata(
                    attributes={},
                    zarr_format=3,
                    consolidated_metadata=ConsolidatedMetadata(
                        metadata={"g2": GroupMetadata(attributes={}, zarr_format=3)}
                    ),
                ),
            }
        )
        assert rg0.metadata.consolidated_metadata == expected

        rg1 = await rg0.getitem("g1")
        assert rg1.metadata.consolidated_metadata == expected.metadata["g1"].consolidated_metadata

        rg2 = await rg1.getitem("g2")
        assert rg2.metadata.consolidated_metadata is None

    async def test_group_delitem_consolidated(self, store: Store) -> None:
        if isinstance(store, ZipStore):
            raise pytest.skip("Not implemented")

        root = await AsyncGroup.create(store=store)
        # Set up the test structure with
        # /
        #  g0/         # group /g0
        #    g1/       # group /g0/g1
        #      g2/     # group /g0/g1/g2
        #        data  # array
        #  x1/         # group /x0
        #    x2/       # group /x0/x1
        #      x3/     # group /x0/x1/x2
        #        data  # array

        g0 = await root.create_group("g0")
        g1 = await g0.create_group("g1")
        g2 = await g1.create_group("g2")
        await g2.create_array("data", shape=(1,))

        x0 = await root.create_group("x0")
        x1 = await x0.create_group("x1")
        x2 = await x1.create_group("x2")
        await x2.create_array("data", shape=(1,))

        await zarr.api.asynchronous.consolidate_metadata(store)

        group = await zarr.api.asynchronous.open_consolidated(store=store)
        assert len(group.metadata.consolidated_metadata.metadata) == 2
        assert "g0" in group.metadata.consolidated_metadata.metadata

        await group.delitem("g0")
        assert len(group.metadata.consolidated_metadata.metadata) == 1
        assert "g0" not in group.metadata.consolidated_metadata.metadata

    def test_open_consolidated_raises(self, store: Store) -> None:
        if isinstance(store, ZipStore):
            raise pytest.skip("Not implemented")

        root = Group.create(store=store)

        # fine to be missing by default
        zarr.open_group(store=store)

        with pytest.raises(ValueError, match="Consolidated metadata requested."):
            zarr.open_group(store=store, use_consolidated=True)

        # Now create consolidated metadata...
        root.create_group("g0")
        zarr.consolidate_metadata(store)

        # and explicitly ignore it.
        group = zarr.open_group(store=store, use_consolidated=False)
        assert group.metadata.consolidated_metadata is None

    async def test_open_consolidated_raises_async(self, store: Store) -> None:
        if isinstance(store, ZipStore):
            raise pytest.skip("Not implemented")

        root = await AsyncGroup.create(store=store)

        # fine to be missing by default
        await zarr.api.asynchronous.open_group(store=store)

        with pytest.raises(ValueError, match="Consolidated metadata requested."):
            await zarr.api.asynchronous.open_group(store=store, use_consolidated=True)

        # Now create consolidated metadata...
        await root.create_group("g0")
        await zarr.api.asynchronous.consolidate_metadata(store)

        # and explicitly ignore it.
        group = await zarr.api.asynchronous.open_group(store=store, use_consolidated=False)
        assert group.metadata.consolidated_metadata is None
=======
    assert actual == expected
>>>>>>> b1ecdd54
<|MERGE_RESOLUTION|>--- conflicted
+++ resolved
@@ -6,11 +6,8 @@
 import numpy as np
 import pytest
 
-<<<<<<< HEAD
 import zarr.api.asynchronous
 import zarr.api.synchronous
-=======
->>>>>>> b1ecdd54
 from zarr import Array, AsyncArray, AsyncGroup, Group
 from zarr.abc.store import Store
 from zarr.core.buffer import default_buffer_prototype
@@ -20,6 +17,7 @@
 from zarr.errors import ContainsArrayError, ContainsGroupError
 from zarr.store import LocalStore, StorePath
 from zarr.store.common import make_store_path
+from zarr.store.memory import MemoryStore
 from zarr.store.zip import ZipStore
 
 from .conftest import parse_store
@@ -724,11 +722,8 @@
     assert agroup_new_attributes.attrs == attributes_new
 
 
-<<<<<<< HEAD
 @pytest.mark.parametrize("consolidated_metadata", [True, False])
-async def test_group_members_async(
-    store: LocalStore | MemoryStore, consolidated_metadata: bool
-) -> None:
+async def test_group_members_async(store: Store, consolidated_metadata: bool) -> None:
     group = await AsyncGroup.create(
         store=store,
     )
@@ -784,129 +779,16 @@
         [x async for x in group.members(max_depth=-1)]
 
 
-async def test_require_group(store: LocalStore | MemoryStore, zarr_format: ZarrFormat) -> None:
-    root = await AsyncGroup.create(store=store, zarr_format=zarr_format)
-
-    # create foo group
-    _ = await root.create_group("foo", attributes={"foo": 100})
-
-    # test that we can get the group using require_group
-    foo_group = await root.require_group("foo")
-    assert foo_group.attrs == {"foo": 100}
-
-    # test that we can get the group using require_group and overwrite=True
-    foo_group = await root.require_group("foo", overwrite=True)
-
-    _ = await foo_group.create_array(
-        "bar", shape=(10,), dtype="uint8", chunk_shape=(2,), attributes={"foo": 100}
-=======
 @pytest.mark.parametrize("store", ("local",), indirect=["store"])
 @pytest.mark.parametrize("zarr_format", (2, 3))
 async def test_serializable_async_group(store: LocalStore, zarr_format: ZarrFormat) -> None:
     expected = await AsyncGroup.create(
         store=store, attributes={"foo": 999}, zarr_format=zarr_format
->>>>>>> b1ecdd54
     )
     p = pickle.dumps(expected)
     actual = pickle.loads(p)
     assert actual == expected
 
-<<<<<<< HEAD
-    # test that overwriting a group w/ children fails
-    # TODO: figure out why ensure_no_existing_node is not catching the foo.bar array
-    #
-    # with pytest.raises(ContainsArrayError):
-    #     await root.require_group("foo", overwrite=True)
-
-    # test that requiring a group where an array is fails
-    with pytest.raises(TypeError):
-        await foo_group.require_group("bar")
-
-
-async def test_require_groups(store: LocalStore | MemoryStore, zarr_format: ZarrFormat) -> None:
-    root = await AsyncGroup.create(store=store, zarr_format=zarr_format)
-    # create foo group
-    _ = await root.create_group("foo", attributes={"foo": 100})
-    # create bar group
-    _ = await root.create_group("bar", attributes={"bar": 200})
-
-    foo_group, bar_group = await root.require_groups("foo", "bar")
-    assert foo_group.attrs == {"foo": 100}
-    assert bar_group.attrs == {"bar": 200}
-
-    # get a mix of existing and new groups
-    foo_group, spam_group = await root.require_groups("foo", "spam")
-    assert foo_group.attrs == {"foo": 100}
-    assert spam_group.attrs == {}
-
-    # no names
-    no_group = await root.require_groups()
-    assert no_group == ()
-
-
-async def test_create_dataset(store: LocalStore | MemoryStore, zarr_format: ZarrFormat) -> None:
-    root = await AsyncGroup.create(store=store, zarr_format=zarr_format)
-    with pytest.warns(DeprecationWarning):
-        foo = await root.create_dataset("foo", shape=(10,), dtype="uint8")
-    assert foo.shape == (10,)
-
-    with pytest.raises(ContainsArrayError), pytest.warns(DeprecationWarning):
-        await root.create_dataset("foo", shape=(100,), dtype="int8")
-
-    _ = await root.create_group("bar")
-    with pytest.raises(ContainsGroupError), pytest.warns(DeprecationWarning):
-        await root.create_dataset("bar", shape=(100,), dtype="int8")
-
-
-async def test_require_array(store: LocalStore | MemoryStore, zarr_format: ZarrFormat) -> None:
-    root = await AsyncGroup.create(store=store, zarr_format=zarr_format)
-    foo1 = await root.require_array("foo", shape=(10,), dtype="i8", attributes={"foo": 101})
-    assert foo1.attrs == {"foo": 101}
-    foo2 = await root.require_array("foo", shape=(10,), dtype="i8")
-    assert foo2.attrs == {"foo": 101}
-
-    # exact = False
-    _ = await root.require_array("foo", shape=10, dtype="f8")
-
-    # errors w/ exact True
-    with pytest.raises(TypeError, match="Incompatible dtype"):
-        await root.require_array("foo", shape=(10,), dtype="f8", exact=True)
-
-    with pytest.raises(TypeError, match="Incompatible shape"):
-        await root.require_array("foo", shape=(100, 100), dtype="i8")
-
-    with pytest.raises(TypeError, match="Incompatible dtype"):
-        await root.require_array("foo", shape=(10,), dtype="f4")
-
-    _ = await root.create_group("bar")
-    with pytest.raises(TypeError, match="Incompatible object"):
-        await root.require_array("bar", shape=(10,), dtype="int8")
-
-
-@pytest.mark.parametrize("consolidate", [True, False])
-def test_members_name(store: LocalStore | MemoryStore, consolidate: bool):
-    group = Group.create(store=store)
-    a = group.create_group(name="a")
-    a.create_array("array", shape=(1,))
-    b = a.create_group(name="b")
-    b.create_array("array", shape=(1,))
-
-    if consolidate:
-        group = zarr.api.synchronous.consolidate_metadata(store)
-
-    result = group["a"]["b"]
-    assert result.name == "/a/b"
-
-    paths = sorted(x.name for _, x in group.members(max_depth=None))
-    expected = ["/a", "/a/array", "/a/b", "/a/b/array"]
-    assert paths == expected
-
-
-async def test_open_mutable_mapping():
-    group = await zarr.api.asynchronous.open_group(store={}, mode="w")
-    assert isinstance(group.store_path.store, MemoryStore)
-=======
->>>>>>> b1ecdd54
 
 @pytest.mark.parametrize("store", ("local",), indirect=["store"])
 @pytest.mark.parametrize("zarr_format", (2, 3))
@@ -914,15 +796,124 @@
     expected = Group.create(store=store, attributes={"foo": 999}, zarr_format=zarr_format)
     p = pickle.dumps(expected)
     actual = pickle.loads(p)
-
-<<<<<<< HEAD
+    assert actual == expected
+
+
+async def test_require_groups(store: Store, zarr_format: ZarrFormat) -> None:
+    root = await AsyncGroup.create(store=store, zarr_format=zarr_format)
+    # create foo group
+    _ = await root.create_group("foo", attributes={"foo": 100})
+    # create bar group
+    _ = await root.create_group("bar", attributes={"bar": 200})
+
+    foo_group, bar_group = await root.require_groups("foo", "bar")
+    assert foo_group.attrs == {"foo": 100}
+    assert bar_group.attrs == {"bar": 200}
+
+    # get a mix of existing and new groups
+    foo_group, spam_group = await root.require_groups("foo", "spam")
+    assert foo_group.attrs == {"foo": 100}
+    assert spam_group.attrs == {}
+
+    # no names
+    no_group = await root.require_groups()
+    assert no_group == ()
+
+    # create foo group
+    _ = await root.create_group("foo", attributes={"foo": 100})
+
+    # test that we can get the group using require_group
+    foo_group = await root.require_group("foo")
+    assert foo_group.attrs == {"foo": 100}
+
+    # test that we can get the group using require_group and overwrite=True
+    foo_group = await root.require_group("foo", overwrite=True)
+
+    _ = await foo_group.create_array(
+        "bar", shape=(10,), dtype="uint8", chunk_shape=(2,), attributes={"foo": 100}
+    )
+
+    # test that overwriting a group w/ children fails
+    # TODO: figure out why ensure_no_existing_node is not catching the foo.bar array
+    #
+    # with pytest.raises(ContainsArrayError):
+    #     await root.require_group("foo", overwrite=True)
+
+    # test that requiring a group where an array is fails
+    with pytest.raises(TypeError):
+        await foo_group.require_group("bar")
+
+
+async def test_create_dataset(store: Store, zarr_format: ZarrFormat) -> None:
+    root = await AsyncGroup.create(store=store, zarr_format=zarr_format)
+    with pytest.warns(DeprecationWarning):
+        foo = await root.create_dataset("foo", shape=(10,), dtype="uint8")
+    assert foo.shape == (10,)
+
+    with pytest.raises(ContainsArrayError), pytest.warns(DeprecationWarning):
+        await root.create_dataset("foo", shape=(100,), dtype="int8")
+
+    _ = await root.create_group("bar")
+    with pytest.raises(ContainsGroupError), pytest.warns(DeprecationWarning):
+        await root.create_dataset("bar", shape=(100,), dtype="int8")
+
+
+async def test_require_array(store: Store, zarr_format: ZarrFormat) -> None:
+    root = await AsyncGroup.create(store=store, zarr_format=zarr_format)
+    foo1 = await root.require_array("foo", shape=(10,), dtype="i8", attributes={"foo": 101})
+    assert foo1.attrs == {"foo": 101}
+    foo2 = await root.require_array("foo", shape=(10,), dtype="i8")
+    assert foo2.attrs == {"foo": 101}
+
+    # exact = False
+    _ = await root.require_array("foo", shape=10, dtype="f8")
+
+    # errors w/ exact True
+    with pytest.raises(TypeError, match="Incompatible dtype"):
+        await root.require_array("foo", shape=(10,), dtype="f8", exact=True)
+
+    with pytest.raises(TypeError, match="Incompatible shape"):
+        await root.require_array("foo", shape=(100, 100), dtype="i8")
+
+    with pytest.raises(TypeError, match="Incompatible dtype"):
+        await root.require_array("foo", shape=(10,), dtype="f4")
+
+    _ = await root.create_group("bar")
+    with pytest.raises(TypeError, match="Incompatible object"):
+        await root.require_array("bar", shape=(10,), dtype="int8")
+
+
+@pytest.mark.parametrize("consolidate", [True, False])
+def test_members_name(store: Store, consolidate: bool):
+    group = Group.create(store=store)
+    a = group.create_group(name="a")
+    a.create_array("array", shape=(1,))
+    b = a.create_group(name="b")
+    b.create_array("array", shape=(1,))
+
+    if consolidate:
+        group = zarr.api.synchronous.consolidate_metadata(store)
+
+    result = group["a"]["b"]
+    assert result.name == "/a/b"
+
+    paths = sorted(x.name for _, x in group.members(max_depth=None))
+    expected = ["/a", "/a/array", "/a/b", "/a/b/array"]
+    assert paths == expected
+
+
+async def test_open_mutable_mapping():
+    group = await zarr.api.asynchronous.open_group(store={}, mode="w")
+    assert isinstance(group.store_path.store, MemoryStore)
+
+
 def test_open_mutable_mapping_sync():
-    group = open_group(store={}, mode="w")
+    group = zarr.open_group(store={}, mode="w")
     assert isinstance(group.store_path.store, MemoryStore)
 
 
 class TestConsolidated:
-    async def test_group_getitem_consolidated(self, store: LocalStore | MemoryStore) -> None:
+    async def test_group_getitem_consolidated(self, store: Store) -> None:
         root = await AsyncGroup.create(store=store)
         # Set up the test structure with
         # /
@@ -1040,7 +1031,4 @@
 
         # and explicitly ignore it.
         group = await zarr.api.asynchronous.open_group(store=store, use_consolidated=False)
-        assert group.metadata.consolidated_metadata is None
-=======
-    assert actual == expected
->>>>>>> b1ecdd54
+        assert group.metadata.consolidated_metadata is None