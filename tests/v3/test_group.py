--- conflicted
+++ resolved
@@ -1095,7 +1095,6 @@
     assert isinstance(group.store_path.store, MemoryStore)
 
 
-<<<<<<< HEAD
 class TestConsolidated:
     async def test_group_getitem_consolidated(self, store: Store) -> None:
         root = await AsyncGroup.from_store(store=store)
@@ -1222,7 +1221,8 @@
         # and explicitly ignore it.
         group = await zarr.api.asynchronous.open_group(store=store, use_consolidated=False)
         assert group.metadata.consolidated_metadata is None
-=======
+
+
 class TestGroupMetadata:
     def test_from_dict_extra_fields(self):
         data = {
@@ -1232,5 +1232,4 @@
         }
         result = GroupMetadata.from_dict(data)
         expected = GroupMetadata(attributes={"key": "value"}, zarr_format=2)
-        assert result == expected
->>>>>>> a24e1943
+        assert result == expected