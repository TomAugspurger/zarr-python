from __future__ import annotations

from typing import Any, Literal, cast

import numpy as np
import pytest
from _pytest.compat import LEGACY_PATH

from zarr import Array, AsyncArray, AsyncGroup, Group
from zarr.core.buffer import default_buffer_prototype
from zarr.core.common import ZarrFormat
from zarr.core.group import GroupMetadata
from zarr.core.sync import sync
from zarr.errors import ContainsArrayError, ContainsGroupError
from zarr.store import LocalStore, MemoryStore, StorePath
from zarr.store.common import make_store_path

from .conftest import parse_store


@pytest.fixture(params=["local", "memory"])
async def store(request: pytest.FixtureRequest, tmpdir: LEGACY_PATH) -> LocalStore | MemoryStore:
    result = await parse_store(request.param, str(tmpdir))
    if not isinstance(result, MemoryStore | LocalStore):
        raise TypeError("Wrong store class returned by test fixture! got " + result + " instead")
    return result


@pytest.fixture(params=[True, False])
def exists_ok(request: pytest.FixtureRequest) -> bool:
    result = request.param
    if not isinstance(result, bool):
        raise TypeError("Wrong type returned by test fixture.")
    return result


@pytest.fixture(params=[2, 3], ids=["zarr2", "zarr3"])
def zarr_format(request: pytest.FixtureRequest) -> ZarrFormat:
    result = request.param
    if result not in (2, 3):
        raise ValueError("Wrong value returned from test fixture.")
    return cast(ZarrFormat, result)


def test_group_init(store: LocalStore | MemoryStore, zarr_format: ZarrFormat) -> None:
    """
    Test that initializing a group from an asyncgroup works.
    """
    agroup = sync(AsyncGroup.from_store(store=store, zarr_format=zarr_format))
    group = Group(agroup)
    assert group._async_group == agroup


def test_group_name_properties(store: LocalStore | MemoryStore, zarr_format: ZarrFormat) -> None:
    """
    Test basic properties of groups
    """
    root = Group.from_store(store=store, zarr_format=zarr_format)
    assert root.path == ""
    assert root.name == "/"
    assert root.basename == ""

    foo = root.create_group("foo")
    assert foo.path == "foo"
    assert foo.name == "/foo"
    assert foo.basename == "foo"

    bar = root.create_group("foo/bar")
    assert bar.path == "foo/bar"
    assert bar.name == "/foo/bar"
    assert bar.basename == "bar"


def test_group_members(store: MemoryStore | LocalStore, zarr_format: ZarrFormat) -> None:
    """
    Test that `Group.members` returns correct values, i.e. the arrays and groups
    (explicit and implicit) contained in that group.
    """

    path = "group"
    agroup = AsyncGroup(
        metadata=GroupMetadata(zarr_format=zarr_format),
        store_path=StorePath(store=store, path=path),
    )
    group = Group(agroup)
    members_expected: dict[str, Array | Group] = {}

    members_expected["subgroup"] = group.create_group("subgroup")
    # make a sub-sub-subgroup, to ensure that the children calculation doesn't go
    # too deep in the hierarchy
    subsubgroup = members_expected["subgroup"].create_group("subsubgroup")  # type: ignore
    subsubsubgroup = subsubgroup.create_group("subsubsubgroup")  # type: ignore

    members_expected["subarray"] = group.create_array(
        "subarray", shape=(100,), dtype="uint8", chunk_shape=(10,), exists_ok=True
    )

    # add an extra object to the domain of the group.
    # the list of children should ignore this object.
    sync(
        store.set(f"{path}/extra_object-1", default_buffer_prototype().buffer.from_bytes(b"000000"))
    )
    # add an extra object under a directory-like prefix in the domain of the group.
    # this creates a directory with a random key in it
    # this should not show up as a member
    sync(
        store.set(
            f"{path}/extra_directory/extra_object-2",
            default_buffer_prototype().buffer.from_bytes(b"000000"),
        )
    )
    members_observed = group.members()
    # members are not guaranteed to be ordered, so sort before comparing
    assert sorted(dict(members_observed)) == sorted(members_expected)

    # partial
    members_observed = group.members(max_depth=1)
    members_expected["subgroup/subsubgroup"] = subsubgroup
    # members are not guaranteed to be ordered, so sort before comparing
    assert sorted(dict(members_observed)) == sorted(members_expected)

    # total
    members_observed = group.members(max_depth=None)
    members_expected["subgroup/subsubgroup/subsubsubgroup"] = subsubsubgroup
    # members are not guaranteed to be ordered, so sort before comparing
    assert sorted(dict(members_observed)) == sorted(members_expected)

    with pytest.raises(ValueError, match="max_depth"):
        members_observed = group.members(max_depth=-1)


def test_group(store: MemoryStore | LocalStore, zarr_format: ZarrFormat) -> None:
    """
    Test basic Group routines.
    """
    store_path = StorePath(store)
    agroup = AsyncGroup(metadata=GroupMetadata(zarr_format=zarr_format), store_path=store_path)
    group = Group(agroup)
    assert agroup.metadata is group.metadata
    assert agroup.store_path == group.store_path == store_path

    # create two groups
    foo = group.create_group("foo")
    bar = foo.create_group("bar", attributes={"baz": "qux"})

    # create an array from the "bar" group
    data = np.arange(0, 4 * 4, dtype="uint16").reshape((4, 4))
    arr = bar.create_array(
        "baz", shape=data.shape, dtype=data.dtype, chunk_shape=(2, 2), exists_ok=True
    )
    arr[:] = data

    # check the array
    assert arr == bar["baz"]
    assert arr.shape == data.shape
    assert arr.dtype == data.dtype

    # TODO: update this once the array api settles down
    assert arr.chunks == (2, 2)

    bar2 = foo["bar"]
    assert dict(bar2.attrs) == {"baz": "qux"}

    # update a group's attributes
    bar2.attrs.update({"name": "bar"})
    # bar.attrs was modified in-place
    assert dict(bar2.attrs) == {"baz": "qux", "name": "bar"}

    # and the attrs were modified in the store
    bar3 = foo["bar"]
    assert dict(bar3.attrs) == {"baz": "qux", "name": "bar"}


def test_group_create(
    store: MemoryStore | LocalStore, exists_ok: bool, zarr_format: ZarrFormat
) -> None:
    """
    Test that `Group.from_store` works as expected.
    """
    attributes = {"foo": 100}
    group = Group.from_store(
        store, attributes=attributes, zarr_format=zarr_format, exists_ok=exists_ok
    )

    assert group.attrs == attributes

    if not exists_ok:
        with pytest.raises(ContainsGroupError):
            group = Group.from_store(
                store, attributes=attributes, exists_ok=exists_ok, zarr_format=zarr_format
            )


def test_group_open(
    store: MemoryStore | LocalStore, zarr_format: ZarrFormat, exists_ok: bool
) -> None:
    """
    Test the `Group.open` method.
    """
    spath = StorePath(store)
    # attempt to open a group that does not exist
    with pytest.raises(FileNotFoundError):
        Group.open(store)

    # create the group
    attrs = {"path": "foo"}
    group_created = Group.from_store(
        store, attributes=attrs, zarr_format=zarr_format, exists_ok=exists_ok
    )
    assert group_created.attrs == attrs
    assert group_created.metadata.zarr_format == zarr_format
    assert group_created.store_path == spath

    # attempt to create a new group in place, to test exists_ok
    new_attrs = {"path": "bar"}
    if not exists_ok:
        with pytest.raises(ContainsGroupError):
            Group.from_store(store, attributes=attrs, zarr_format=zarr_format, exists_ok=exists_ok)
    else:
        group_created_again = Group.from_store(
            store, attributes=new_attrs, zarr_format=zarr_format, exists_ok=exists_ok
        )
        assert group_created_again.attrs == new_attrs
        assert group_created_again.metadata.zarr_format == zarr_format
        assert group_created_again.store_path == spath


def test_group_getitem(store: MemoryStore | LocalStore, zarr_format: ZarrFormat) -> None:
    """
    Test the `Group.__getitem__` method.
    """

    group = Group.from_store(store, zarr_format=zarr_format)
    subgroup = group.create_group(name="subgroup")
    subarray = group.create_array(name="subarray", shape=(10,), chunk_shape=(10,))

    assert group["subgroup"] == subgroup
    assert group["subarray"] == subarray
    with pytest.raises(KeyError):
        group["nope"]


def test_group_delitem(store: MemoryStore | LocalStore, zarr_format: ZarrFormat) -> None:
    """
    Test the `Group.__delitem__` method.
    """

    group = Group.from_store(store, zarr_format=zarr_format)
    subgroup = group.create_group(name="subgroup")
    subarray = group.create_array(name="subarray", shape=(10,), chunk_shape=(10,))

    assert group["subgroup"] == subgroup
    assert group["subarray"] == subarray

    del group["subgroup"]
    with pytest.raises(KeyError):
        group["subgroup"]

    del group["subarray"]
    with pytest.raises(KeyError):
        group["subarray"]


def test_group_iter(store: MemoryStore | LocalStore, zarr_format: ZarrFormat) -> None:
    """
    Test the `Group.__iter__` method.
    """

    group = Group.from_store(store, zarr_format=zarr_format)
    with pytest.raises(NotImplementedError):
        [x for x in group]  # type: ignore


def test_group_len(store: MemoryStore | LocalStore, zarr_format: ZarrFormat) -> None:
    """
    Test the `Group.__len__` method.
    """

    group = Group.from_store(store, zarr_format=zarr_format)
    with pytest.raises(NotImplementedError):
        len(group)  # type: ignore


def test_group_setitem(store: MemoryStore | LocalStore, zarr_format: ZarrFormat) -> None:
    """
    Test the `Group.__setitem__` method.
    """
    group = Group.from_store(store, zarr_format=zarr_format)
    with pytest.raises(NotImplementedError):
        group["key"] = 10


def test_group_contains(store: MemoryStore | LocalStore, zarr_format: ZarrFormat) -> None:
    """
    Test the `Group.__contains__` method
    """
    group = Group.from_store(store, zarr_format=zarr_format)
    assert "foo" not in group
    _ = group.create_group(name="foo")
    assert "foo" in group


def test_group_subgroups(store: MemoryStore | LocalStore, zarr_format: ZarrFormat) -> None:
    """
    Test the behavior of `Group` methods for accessing subgroups, namely `Group.group_keys` and `Group.groups`
    """
    group = Group.from_store(store, zarr_format=zarr_format)
    keys = ("foo", "bar")
    subgroups_expected = tuple(group.create_group(k) for k in keys)
    # create a sub-array as well
    _ = group.create_array("array", shape=(10,))
    subgroups_observed = group.groups()
    assert set(group.group_keys()) == set(keys)
    assert len(subgroups_observed) == len(subgroups_expected)
    assert all(a in subgroups_observed for a in subgroups_expected)


def test_group_subarrays(store: MemoryStore | LocalStore, zarr_format: ZarrFormat) -> None:
    """
    Test the behavior of `Group` methods for accessing subgroups, namely `Group.group_keys` and `Group.groups`
    """
    group = Group.from_store(store, zarr_format=zarr_format)
    keys = ("foo", "bar")
    subarrays_expected = tuple(group.create_array(k, shape=(10,)) for k in keys)
    # create a sub-group as well
    _ = group.create_group("group")
    subarrays_observed = group.arrays()
    assert set(group.array_keys()) == set(keys)
    assert len(subarrays_observed) == len(subarrays_expected)
    assert all(a in subarrays_observed for a in subarrays_expected)


def test_group_update_attributes(store: MemoryStore | LocalStore, zarr_format: ZarrFormat) -> None:
    """
    Test the behavior of `Group.update_attributes`
    """
    attrs = {"foo": 100}
    group = Group.from_store(store, zarr_format=zarr_format, attributes=attrs)
    assert group.attrs == attrs
    new_attrs = {"bar": 100}
    new_group = group.update_attributes(new_attrs)
    assert new_group.attrs == new_attrs


async def test_group_update_attributes_async(
    store: MemoryStore | LocalStore, zarr_format: ZarrFormat
) -> None:
    """
    Test the behavior of `Group.update_attributes_async`
    """
    attrs = {"foo": 100}
    group = Group.from_store(store, zarr_format=zarr_format, attributes=attrs)
    assert group.attrs == attrs
    new_attrs = {"bar": 100}
    new_group = await group.update_attributes_async(new_attrs)
    assert new_group.attrs == new_attrs


@pytest.mark.parametrize("method", ["create_array", "array"])
def test_group_create_array(
    store: MemoryStore | LocalStore,
    zarr_format: ZarrFormat,
    exists_ok: bool,
    method: Literal["create_array", "array"],
) -> None:
    """
    Test `Group.from_store`
    """
    group = Group.from_store(store, zarr_format=zarr_format)
    shape = (10, 10)
    dtype = "uint8"
    data = np.arange(np.prod(shape)).reshape(shape).astype(dtype)

    if method == "create_array":
        array = group.create_array(name="array", shape=shape, dtype=dtype, data=data)
    elif method == "array":
        with pytest.warns(DeprecationWarning):
            array = group.array(name="array", shape=shape, dtype=dtype, data=data)
    else:
        raise AssertionError

    if not exists_ok:
        if method == "create_array":
            with pytest.raises(ContainsArrayError):
                group.create_array(name="array", shape=shape, dtype=dtype, data=data)
        elif method == "array":
            with pytest.raises(ContainsArrayError), pytest.warns(DeprecationWarning):
                group.array(name="array", shape=shape, dtype=dtype, data=data)
    assert array.shape == shape
    assert array.dtype == np.dtype(dtype)
    assert np.array_equal(array[:], data)


@pytest.mark.parametrize("store", ("local", "memory"), indirect=["store"])
@pytest.mark.parametrize("zarr_format", (2, 3))
@pytest.mark.parametrize("exists_ok", [True, False])
@pytest.mark.parametrize("extant_node", ["array", "group"])
def test_group_creation_existing_node(
    store: LocalStore | MemoryStore,
    zarr_format: ZarrFormat,
    exists_ok: bool,
    extant_node: Literal["array", "group"],
) -> None:
    """
    Check that an existing array or group is handled as expected during group creation.
    """
    spath = StorePath(store)
    group = Group.from_store(spath, zarr_format=zarr_format)
    expected_exception: type[ContainsArrayError] | type[ContainsGroupError]
    attributes = {"old": True}

    if extant_node == "array":
        expected_exception = ContainsArrayError
        _ = group.create_array("extant", shape=(10,), dtype="uint8", attributes=attributes)
    elif extant_node == "group":
        expected_exception = ContainsGroupError
        _ = group.create_group("extant", attributes=attributes)
    else:
        raise AssertionError

    new_attributes = {"new": True}

    if exists_ok:
        node_new = Group.from_store(
            spath / "extant",
            attributes=new_attributes,
            zarr_format=zarr_format,
            exists_ok=exists_ok,
        )
        assert node_new.attrs == new_attributes
    else:
        with pytest.raises(expected_exception):
            node_new = Group.from_store(
                spath / "extant",
                attributes=new_attributes,
                zarr_format=zarr_format,
                exists_ok=exists_ok,
            )


async def test_asyncgroup_create(
    store: MemoryStore | LocalStore,
    exists_ok: bool,
    zarr_format: ZarrFormat,
) -> None:
    """
    Test that `AsyncGroup.from_store` works as expected.
    """
    spath = StorePath(store=store)
    attributes = {"foo": 100}
    agroup = await AsyncGroup.from_store(
        store,
        attributes=attributes,
        exists_ok=exists_ok,
        zarr_format=zarr_format,
    )

    assert agroup.metadata == GroupMetadata(zarr_format=zarr_format, attributes=attributes)
    assert agroup.store_path == await make_store_path(store)

    if not exists_ok:
        with pytest.raises(ContainsGroupError):
            agroup = await AsyncGroup.from_store(
                spath,
                attributes=attributes,
                exists_ok=exists_ok,
                zarr_format=zarr_format,
            )
        # create an array at our target path
        collision_name = "foo"
        _ = await AsyncArray.create(
            spath / collision_name, shape=(10,), dtype="uint8", zarr_format=zarr_format
        )
        with pytest.raises(ContainsArrayError):
            _ = await AsyncGroup.from_store(
                StorePath(store=store) / collision_name,
                attributes=attributes,
                exists_ok=exists_ok,
                zarr_format=zarr_format,
            )


async def test_asyncgroup_attrs(store: LocalStore | MemoryStore, zarr_format: ZarrFormat) -> None:
    attributes = {"foo": 100}
    agroup = await AsyncGroup.from_store(store, zarr_format=zarr_format, attributes=attributes)

    assert agroup.attrs == agroup.metadata.attributes == attributes


async def test_asyncgroup_info(store: LocalStore | MemoryStore, zarr_format: ZarrFormat) -> None:
    agroup = await AsyncGroup.from_store(  # noqa
        store,
        zarr_format=zarr_format,
    )
    pytest.xfail("Info is not implemented for metadata yet")
    # assert agroup.info == agroup.metadata.info


async def test_asyncgroup_open(
    store: LocalStore | MemoryStore,
    zarr_format: ZarrFormat,
) -> None:
    """
    Create an `AsyncGroup`, then ensure that we can open it using `AsyncGroup.open`
    """
    attributes = {"foo": 100}
    group_w = await AsyncGroup.from_store(
        store=store,
        attributes=attributes,
        exists_ok=False,
        zarr_format=zarr_format,
    )

    group_r = await AsyncGroup.open(store=store, zarr_format=zarr_format)

    assert group_w.attrs == group_w.attrs == attributes
    assert group_w == group_r


async def test_asyncgroup_open_wrong_format(
    store: LocalStore | MemoryStore,
    zarr_format: ZarrFormat,
) -> None:
    _ = await AsyncGroup.from_store(store=store, exists_ok=False, zarr_format=zarr_format)
    zarr_format_wrong: ZarrFormat
    # try opening with the wrong zarr format
    if zarr_format == 3:
        zarr_format_wrong = 2
    elif zarr_format == 2:
        zarr_format_wrong = 3
    else:
        raise AssertionError

    with pytest.raises(FileNotFoundError):
        await AsyncGroup.open(store=store, zarr_format=zarr_format_wrong)


# todo: replace the dict[str, Any] type with something a bit more specific
# should this be async?
@pytest.mark.parametrize(
    "data",
    (
        {"zarr_format": 3, "node_type": "group", "attributes": {"foo": 100}},
        {"zarr_format": 2, "attributes": {"foo": 100}},
    ),
)
def test_asyncgroup_from_dict(store: MemoryStore | LocalStore, data: dict[str, Any]) -> None:
    """
    Test that we can create an AsyncGroup from a dict
    """
    path = "test"
    store_path = StorePath(store=store, path=path)
    group = AsyncGroup.from_dict(store_path, data=data)

    assert group.metadata.zarr_format == data["zarr_format"]
    assert group.metadata.attributes == data["attributes"]


# todo: replace this with a declarative API where we model a full hierarchy


async def test_asyncgroup_getitem(store: LocalStore | MemoryStore, zarr_format: ZarrFormat) -> None:
    """
    Create an `AsyncGroup`, then create members of that group, and ensure that we can access those
    members via the `AsyncGroup.getitem` method.
    """
    agroup = await AsyncGroup.from_store(store=store, zarr_format=zarr_format)

    array_name = "sub_array"
    sub_array = await agroup.create_array(
        name=array_name, shape=(10,), dtype="uint8", chunk_shape=(2,)
    )
    assert await agroup.getitem(array_name) == sub_array

    sub_group_path = "sub_group"
    sub_group = await agroup.create_group(sub_group_path, attributes={"foo": 100})
    assert await agroup.getitem(sub_group_path) == sub_group

    # check that asking for a nonexistent key raises KeyError
    with pytest.raises(KeyError):
        await agroup.getitem("foo")


async def test_asyncgroup_delitem(store: LocalStore | MemoryStore, zarr_format: ZarrFormat) -> None:
<<<<<<< HEAD
    agroup = await AsyncGroup.from_store(store=store, zarr_format=zarr_format)
    sub_array_path = "sub_array"
=======
    agroup = await AsyncGroup.create(store=store, zarr_format=zarr_format)
    array_name = "sub_array"
>>>>>>> 60b4f579
    _ = await agroup.create_array(
        name=array_name, shape=(10,), dtype="uint8", chunk_shape=(2,), attributes={"foo": 100}
    )
    await agroup.delitem(array_name)

    #  todo: clean up the code duplication here
    if zarr_format == 2:
        assert not await agroup.store_path.store.exists(array_name + "/" + ".zarray")
        assert not await agroup.store_path.store.exists(array_name + "/" + ".zattrs")
    elif zarr_format == 3:
        assert not await agroup.store_path.store.exists(array_name + "/" + "zarr.json")
    else:
        raise AssertionError

    sub_group_path = "sub_group"
    _ = await agroup.create_group(sub_group_path, attributes={"foo": 100})
    await agroup.delitem(sub_group_path)
    if zarr_format == 2:
        assert not await agroup.store_path.store.exists(array_name + "/" + ".zgroup")
        assert not await agroup.store_path.store.exists(array_name + "/" + ".zattrs")
    elif zarr_format == 3:
        assert not await agroup.store_path.store.exists(array_name + "/" + "zarr.json")
    else:
        raise AssertionError


async def test_asyncgroup_create_group(
    store: LocalStore | MemoryStore,
    zarr_format: ZarrFormat,
) -> None:
    agroup = await AsyncGroup.from_store(store=store, zarr_format=zarr_format)
    sub_node_path = "sub_group"
    attributes = {"foo": 999}
    subnode = await agroup.create_group(name=sub_node_path, attributes=attributes)

    assert isinstance(subnode, AsyncGroup)
    assert subnode.attrs == attributes
    assert subnode.store_path.path == sub_node_path
    assert subnode.store_path.store == store
    assert subnode.metadata.zarr_format == zarr_format


async def test_asyncgroup_create_array(
    store: LocalStore | MemoryStore, zarr_format: ZarrFormat, exists_ok: bool
) -> None:
    """
    Test that the AsyncGroup.create_array method works correctly. We ensure that array properties
    specified in create_array are present on the resulting array.
    """

    agroup = await AsyncGroup.from_store(store=store, zarr_format=zarr_format)

    if not exists_ok:
        with pytest.raises(ContainsGroupError):
            agroup = await AsyncGroup.from_store(store=store, zarr_format=zarr_format)

    shape = (10,)
    dtype = "uint8"
    chunk_shape = (4,)
    attributes = {"foo": 100}

    sub_node_path = "sub_array"
    subnode = await agroup.create_array(
        name=sub_node_path,
        shape=shape,
        dtype=dtype,
        chunk_shape=chunk_shape,
        attributes=attributes,
    )
    assert isinstance(subnode, AsyncArray)
    assert subnode.attrs == attributes
    assert subnode.store_path.path == sub_node_path
    assert subnode.store_path.store == store
    assert subnode.shape == shape
    assert subnode.dtype == dtype
    # todo: fix the type annotation of array.metadata.chunk_grid so that we get some autocomplete
    # here.
    assert subnode.metadata.chunk_grid.chunk_shape == chunk_shape
    assert subnode.metadata.zarr_format == zarr_format


async def test_asyncgroup_update_attributes(
    store: LocalStore | MemoryStore, zarr_format: ZarrFormat
) -> None:
    """
    Test that the AsyncGroup.update_attributes method works correctly.
    """
    attributes_old = {"foo": 10}
    attributes_new = {"baz": "new"}
    agroup = await AsyncGroup.from_store(
        store=store, zarr_format=zarr_format, attributes=attributes_old
    )

    agroup_new_attributes = await agroup.update_attributes(attributes_new)
    assert agroup_new_attributes.attrs == attributes_new


async def test_group_members_async(store: LocalStore | MemoryStore):
    group = AsyncGroup(
        GroupMetadata(),
        store_path=StorePath(store=store, path="root"),
    )
    a0 = await group.create_array("a0", shape=(1,))
    g0 = await group.create_group("g0")
    a1 = await g0.create_array("a1", shape=(1,))
    g1 = await g0.create_group("g1")
    a2 = await g1.create_array("a2", shape=(1,))
    g2 = await g1.create_group("g2")

    # immediate children
    children = sorted([x async for x in group.members()], key=lambda x: x[0])
    assert children == [
        ("a0", a0),
        ("g0", g0),
    ]

    nmembers = await group.nmembers()
    assert nmembers == 2

    # partial
    children = sorted([x async for x in group.members(max_depth=1)], key=lambda x: x[0])
    expected = [
        ("a0", a0),
        ("g0", g0),
        ("g0/a1", a1),
        ("g0/g1", g1),
    ]
    assert children == expected
    nmembers = await group.nmembers(max_depth=1)
    assert nmembers == 4

    # all children
    all_children = sorted([x async for x in group.members(max_depth=None)], key=lambda x: x[0])
    expected = [
        ("a0", a0),
        ("g0", g0),
        ("g0/a1", a1),
        ("g0/g1", g1),
        ("g0/g1/a2", a2),
        ("g0/g1/g2", g2),
    ]
    assert all_children == expected

    nmembers = await group.nmembers(max_depth=None)
    assert nmembers == 6

    with pytest.raises(ValueError, match="max_depth"):
        [x async for x in group.members(max_depth=-1)]<|MERGE_RESOLUTION|>--- conflicted
+++ resolved
@@ -582,13 +582,8 @@
 
 
 async def test_asyncgroup_delitem(store: LocalStore | MemoryStore, zarr_format: ZarrFormat) -> None:
-<<<<<<< HEAD
     agroup = await AsyncGroup.from_store(store=store, zarr_format=zarr_format)
-    sub_array_path = "sub_array"
-=======
-    agroup = await AsyncGroup.create(store=store, zarr_format=zarr_format)
     array_name = "sub_array"
->>>>>>> 60b4f579
     _ = await agroup.create_array(
         name=array_name, shape=(10,), dtype="uint8", chunk_shape=(2,), attributes={"foo": 100}
     )
