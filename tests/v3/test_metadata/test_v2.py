from __future__ import annotations

import json
from typing import TYPE_CHECKING, Literal

import numpy as np
import pytest

import zarr.api.asynchronous
import zarr.storage
from zarr.core.buffer import cpu
from zarr.core.group import ConsolidatedMetadata, GroupMetadata
from zarr.core.metadata import ArrayV2Metadata
from zarr.core.metadata.v2 import parse_zarr_format

if TYPE_CHECKING:
    from typing import Any

    from zarr.abc.codec import Codec

import numcodecs


def test_parse_zarr_format_valid() -> None:
    assert parse_zarr_format(2) == 2


@pytest.mark.parametrize("data", [None, 1, 3, 4, 5, "3"])
def test_parse_zarr_format_invalid(data: Any) -> None:
    with pytest.raises(ValueError, match=f"Invalid value. Expected 2. Got {data}"):
        parse_zarr_format(data)


@pytest.mark.parametrize("attributes", [None, {"foo": "bar"}])
@pytest.mark.parametrize("filters", [None, (), (numcodecs.GZip(),)])
@pytest.mark.parametrize("compressor", [None, numcodecs.GZip()])
@pytest.mark.parametrize("fill_value", [0, 1])
@pytest.mark.parametrize("order", ["C", "F"])
@pytest.mark.parametrize("dimension_separator", [".", "/", None])
def test_metadata_to_dict(
    compressor: Codec | None,
    filters: tuple[Codec] | None,
    fill_value: Any,
    order: Literal["C", "F"],
    dimension_separator: Literal[".", "/"] | None,
    attributes: None | dict[str, Any],
) -> None:
    shape = (1, 2, 3)
    chunks = (1,) * len(shape)
    data_type = "|u1"
    metadata_dict = {
        "zarr_format": 2,
        "shape": shape,
        "chunks": chunks,
        "dtype": data_type,
        "order": order,
        "compressor": compressor,
        "filters": filters,
        "fill_value": fill_value,
    }

    if attributes is not None:
        metadata_dict["attributes"] = attributes
    if dimension_separator is not None:
        metadata_dict["dimension_separator"] = dimension_separator

    metadata = ArrayV2Metadata.from_dict(metadata_dict)
    observed = metadata.to_dict()
    expected = metadata_dict.copy()

    if attributes is None:
        assert observed["attributes"] == {}
        observed.pop("attributes")

    if dimension_separator is None:
        expected_dimension_sep = "."
        assert observed["dimension_separator"] == expected_dimension_sep
        observed.pop("dimension_separator")

    assert observed == expected


<<<<<<< HEAD
class TestConsolidated:
    @pytest.fixture
    async def v2_consolidated_metadata(
        self, memory_store: zarr.storage.MemoryStore
    ) -> zarr.storage.MemoryStore:
        zmetadata = {
            "metadata": {
                ".zattrs": {
                    "Conventions": "COARDS",
                },
                ".zgroup": {"zarr_format": 2},
                "air/.zarray": {
                    "chunks": [730],
                    "compressor": None,
                    "dtype": "<i2",
                    "fill_value": 0,
                    "filters": None,
                    "order": "C",
                    "shape": [730],
                    "zarr_format": 2,
                },
                "air/.zattrs": {
                    "_ARRAY_DIMENSIONS": ["time"],
                    "dataset": "NMC Reanalysis",
                },
                "time/.zarray": {
                    "chunks": [730],
                    "compressor": None,
                    "dtype": "<f4",
                    "fill_value": "0.0",
                    "filters": None,
                    "order": "C",
                    "shape": [730],
                    "zarr_format": 2,
                },
                "time/.zattrs": {
                    "_ARRAY_DIMENSIONS": ["time"],
                    "calendar": "standard",
                    "long_name": "Time",
                    "standard_name": "time",
                    "units": "hours since 1800-01-01",
                },
                "nested/.zattrs": {"key": "value"},
                "nested/.zgroup": {"zarr_format": 2},
                "nested/array/.zarray": {
                    "chunks": [730],
                    "compressor": None,
                    "dtype": "<f4",
                    "fill_value": "0.0",
                    "filters": None,
                    "order": "C",
                    "shape": [730],
                    "zarr_format": 2,
                },
                "nested/array/.zattrs": {
                    "calendar": "standard",
                },
            },
            "zarr_consolidated_format": 1,
        }
        store_dict = {}
        store = zarr.storage.MemoryStore(store_dict=store_dict, mode="a")
        await store.set(
            ".zattrs", cpu.Buffer.from_bytes(json.dumps({"Conventions": "COARDS"}).encode())
        )
        await store.set(".zgroup", cpu.Buffer.from_bytes(json.dumps({"zarr_format": 2}).encode()))
        await store.set(".zmetadata", cpu.Buffer.from_bytes(json.dumps(zmetadata).encode()))
        await store.set(
            "air/.zarray",
            cpu.Buffer.from_bytes(json.dumps(zmetadata["metadata"]["air/.zarray"]).encode()),
        )
        await store.set(
            "air/.zattrs",
            cpu.Buffer.from_bytes(json.dumps(zmetadata["metadata"]["air/.zattrs"]).encode()),
        )
        await store.set(
            "time/.zarray",
            cpu.Buffer.from_bytes(json.dumps(zmetadata["metadata"]["time/.zarray"]).encode()),
        )
        await store.set(
            "time/.zattrs",
            cpu.Buffer.from_bytes(json.dumps(zmetadata["metadata"]["time/.zattrs"]).encode()),
        )

        # and a nested group for fun
        await store.set(
            "nested/.zattrs", cpu.Buffer.from_bytes(json.dumps({"key": "value"}).encode())
        )
        await store.set(
            "nested/.zgroup", cpu.Buffer.from_bytes(json.dumps({"zarr_format": 2}).encode())
        )
        await store.set(
            "nested/array/.zarray",
            cpu.Buffer.from_bytes(
                json.dumps(zmetadata["metadata"]["nested/array/.zarray"]).encode()
            ),
        )
        await store.set(
            "nested/array/.zattrs",
            cpu.Buffer.from_bytes(
                json.dumps(zmetadata["metadata"]["nested/array/.zattrs"]).encode()
            ),
        )

        return store

    async def test_read_consolidated_metadata(
        self, v2_consolidated_metadata: zarr.storage.MemoryStore
    ):
        # .zgroup, .zattrs, .metadata
        store = v2_consolidated_metadata
        group = zarr.open_consolidated(store=store, zarr_format=2)
        assert group.metadata.consolidated_metadata is not None
        expected = ConsolidatedMetadata(
            metadata={
                "air": ArrayV2Metadata(
                    shape=(730,),
                    fill_value=0,
                    chunks=(730,),
                    attributes={"_ARRAY_DIMENSIONS": ["time"], "dataset": "NMC Reanalysis"},
                    dtype=np.dtype("int16"),
                    order="C",
                    filters=None,
                    dimension_separator=".",
                    compressor=None,
                ),
                "time": ArrayV2Metadata(
                    shape=(730,),
                    fill_value=0.0,
                    chunks=(730,),
                    attributes={
                        "_ARRAY_DIMENSIONS": ["time"],
                        "calendar": "standard",
                        "long_name": "Time",
                        "standard_name": "time",
                        "units": "hours since 1800-01-01",
                    },
                    dtype=np.dtype("float32"),
                    order="C",
                    filters=None,
                    dimension_separator=".",
                    compressor=None,
                ),
                "nested": GroupMetadata(
                    attributes={"key": "value"},
                    zarr_format=2,
                    consolidated_metadata=ConsolidatedMetadata(
                        metadata={
                            "array": ArrayV2Metadata(
                                shape=(730,),
                                fill_value=0.0,
                                chunks=(730,),
                                attributes={
                                    "calendar": "standard",
                                },
                                dtype=np.dtype("float32"),
                                order="C",
                                filters=None,
                                dimension_separator=".",
                                compressor=None,
                            )
                        }
                    ),
                ),
            },
            kind="inline",
            must_understand=False,
        )
        result = group.metadata.consolidated_metadata
        assert result == expected

    async def test_getitem_consolidated(self, v2_consolidated_metadata):
        store = v2_consolidated_metadata
        group = await zarr.api.asynchronous.open_consolidated(store=store, zarr_format=2)
        air = await group.getitem("air")
        assert air.metadata.shape == (730,)
=======
def test_from_dict_extra_fields() -> None:
    data = {
        "_nczarr_array": {"dimrefs": ["/dim1", "/dim2"], "storage": "chunked"},
        "attributes": {"key": "value"},
        "chunks": [8],
        "compressor": None,
        "dtype": "<f8",
        "fill_value": 0.0,
        "filters": None,
        "order": "C",
        "shape": [8],
        "zarr_format": 2,
    }

    result = ArrayV2Metadata.from_dict(data)
    expected = ArrayV2Metadata(
        attributes={"key": "value"},
        shape=(8,),
        dtype="float64",
        chunks=(8,),
        fill_value=0.0,
        order="C",
    )
    assert result == expected
>>>>>>> a24e1943
<|MERGE_RESOLUTION|>--- conflicted
+++ resolved
@@ -80,7 +80,6 @@
     assert observed == expected
 
 
-<<<<<<< HEAD
 class TestConsolidated:
     @pytest.fixture
     async def v2_consolidated_metadata(
@@ -257,7 +256,8 @@
         group = await zarr.api.asynchronous.open_consolidated(store=store, zarr_format=2)
         air = await group.getitem("air")
         assert air.metadata.shape == (730,)
-=======
+
+
 def test_from_dict_extra_fields() -> None:
     data = {
         "_nczarr_array": {"dimrefs": ["/dim1", "/dim2"], "storage": "chunked"},
@@ -281,5 +281,4 @@
         fill_value=0.0,
         order="C",
     )
-    assert result == expected
->>>>>>> a24e1943
+    assert result == expected