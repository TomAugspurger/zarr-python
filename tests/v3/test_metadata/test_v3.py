--- conflicted
+++ resolved
@@ -27,20 +27,10 @@
     from zarr.core.common import JSON
 
 
-<<<<<<< HEAD
-=======
-import numpy as np
-import pytest
-
 from zarr.core.metadata.v3 import (
-    default_fill_value,
-    parse_dimension_names,
-    parse_fill_value,
     parse_node_type_array,
-    parse_zarr_format,
-)
-
->>>>>>> 395604dc
+)
+
 bool_dtypes = ("bool",)
 
 int_dtypes = (
